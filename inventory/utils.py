import calendar
import math
import json

from collections import defaultdict
from datetime import date, datetime, timedelta
from typing import List, Optional, Sequence, Dict, Any, Iterable
from decimal import Decimal

from dateutil.relativedelta import relativedelta
from django.db.models import (
    Count,
    F,
    Q,
    Sum,
    Subquery,
    OuterRef,
    Value,
    IntegerField,
    DecimalField,
    Prefetch,
    ExpressionWrapper,
    FloatField,
    Case,
    When,
)
from django.db.models.functions import Coalesce


from .models import Sale, InventorySnapshot, Product, ProductVariant, OrderItem


# Create a mapping from size code to its order index.
SIZE_ORDER = {
    code: index for index, (code, label) in enumerate(ProductVariant.SIZE_CHOICES)
}


# — Helper to bucket types into our four categories —
def _simplify_type(type_code):
    tc = (type_code or "").lower()
    if tc == "gi":
        return "gi"
    elif "rashguard" in tc or "rg" in tc:
        return "rg"
    elif "shorts" in tc or tc == "dk":
        return "dk"
    return "other"


def calculate_size_order_mix(
    *,
    category: Optional[str] = None,
    months: int = 6,
    recency_weights: Optional[Sequence[float]] = None,
    today: date = None
) -> List[Dict[str, Any]]:
    """
    Returns an ordered list (XS → XXL) of dicts with:
      - size
      - avg_monthly (weighted)
      - ending_stock
      - sell_through
      - demand_score
      - ideal_pct  (sums to ~100)
    Filters all queries to the given `category` (type code).
    """

    # 0) Setup
    today = today or date.today()
    # uniform weights if none provided
    if recency_weights is None or len(recency_weights) != months:
        recency_weights = [1.0 / months] * months

    # 1) Base querysets, optionally filtered by category
    sale_qs = Sale.objects.filter(date__lte=today)
    snap_qs = InventorySnapshot.objects.filter(date__lte=today)
    if category and category != "all":
        sale_qs = sale_qs.filter(variant__product__type=category)
        snap_qs = snap_qs.filter(product_variant__product__type=category)

    # 2) Compute weighted total sales per size over past `months`
    weighted_sales: Dict[str, float] = defaultdict(float)
    for idx in range(months):
        weight = recency_weights[idx]
        month_start = today.replace(day=1) - relativedelta(months=idx)
        # end of that month:
        dim = calendar.monthrange(month_start.year, month_start.month)[1]
        month_end = month_start.replace(day=dim)
        # sum sold per size in that slice
        monthly = (
            sale_qs.filter(date__gte=month_start, date__lte=month_end)
            .values(size=F("variant__size"))
            .annotate(qty=Sum("sold_quantity"))
        )
        for row in monthly:
            weighted_sales[row["size"]] += row["qty"] * weight

    # 3) Determine the last snapshot date (overall) and ending stock per size
    last_snap_date = snap_qs.order_by("-date").values_list("date", flat=True).first()
    ending_stock_map: Dict[str, int] = {}
    if last_snap_date:
        ending = (
            snap_qs.filter(date=last_snap_date)
            .values(size=F("product_variant__size"))
            .annotate(onhand=Sum("inventory_count"))
        )
        for row in ending:
            ending_stock_map[row["size"]] = row["onhand"]

    # 4) Compute metrics per size
    demand_scores: Dict[str, float] = {}
    for size, avg in weighted_sales.items():
        E = ending_stock_map.get(size, 0)
        S = avg
        # sell-through fraction
        R = 1.0 if (S + E) == 0 else (S / (S + E))
        score = S * R
        demand_scores[size] = score

    # 5) Normalize into percentages
    total_score = sum(demand_scores.values()) or 1.0
    ideal_pct = {
        size: (score / total_score) * 100 for size, score in demand_scores.items()
    }

    # 6) Build result in fixed XS→XXL order
    size_order = ["XS", "S", "M", "L", "XL", "XXL"]
    result = []
    for sz in size_order:
        result.append(
            {
                "size": sz,
                "avg_monthly": round(weighted_sales.get(sz, 0), 1),
                "ending_stock": ending_stock_map.get(sz, 0),
                "sell_through": round(
                    (
                        1.0
                        if (weighted_sales.get(sz, 0) + ending_stock_map.get(sz, 0))
                        == 0
                        else weighted_sales.get(sz, 0)
                        / (weighted_sales.get(sz, 0) + ending_stock_map.get(sz, 0))
                    ),
                    2,
                ),
                "demand_score": round(demand_scores.get(sz, 0), 1),
                "ideal_pct": round(ideal_pct.get(sz, 0), 1),
            }
        )
    return result


def compute_safe_stock(variants):
    """
    Compute safe stock data and product-level summary for a list of variants.
    Returns (safe_stock_data, product_safe_summary).
    """
    safe_stock_data = []
    # Determine date thresholds
    today = datetime.today()
    current_month = today.replace(day=1)
    twelve_months_ago = current_month - relativedelta(months=12)
    six_months_ago = current_month - relativedelta(months=6)
    three_months_ago = current_month - relativedelta(months=3)

    for v in variants:
        current = v.latest_inventory
        sold_12 = v.sales.filter(date__gte=twelve_months_ago).aggregate(
            total=Coalesce(Sum("sold_quantity"), Value(0), output_field=IntegerField())
        )["total"]
        sold_6 = v.sales.filter(date__gte=six_months_ago).aggregate(
            total=Coalesce(Sum("sold_quantity"), Value(0), output_field=IntegerField())
        )["total"]
        sold_3 = v.sales.filter(date__gte=three_months_ago).aggregate(
            total=Coalesce(Sum("sold_quantity"), Value(0), output_field=IntegerField())
        )["total"]

        avg_12 = sold_12 / 12.0
        avg_6 = sold_6 / 6.0
        avg_3 = sold_3 / 3.0
        avg_speed = (avg_12 + avg_6 + avg_3) / 3.0

        min_threshold = avg_12 * 2
        ideal_level = avg_12 * 6
        restock_qty = ideal_level  # requirement for 6 months

        if avg_3 > avg_speed:
            trend = "up"
        elif avg_3 < avg_speed:
            trend = "down"
        else:
            trend = "flat"

        safe_stock_data.append(
            {
                "variant_code": v.variant_code,
                "variant_size": v.size,
                "current_stock": current,
                "avg_speed": round(avg_speed, 1),
                "min_threshold": math.ceil(min_threshold),
                "restock_qty": math.ceil(restock_qty),
                "trend": trend,
            }
        )

    # Sort by size order
    safe_stock_data.sort(key=lambda x: SIZE_ORDER.get(x["variant_size"], 9999))

    # Product-level summary (exclude zero-speed variants)
    filtered = [r for r in safe_stock_data if r["avg_speed"] > 0]
    product_safe_summary = {
        "total_current_stock": sum(r["current_stock"] for r in filtered),
        "avg_speed": round(sum(r["avg_speed"] for r in filtered), 1) if filtered else 0,
        "total_restock_needed": math.ceil(sum(r["restock_qty"] for r in filtered)),
    }

    return {
        "safe_stock_data": safe_stock_data,
        "product_safe_summary": product_safe_summary,
    }


def compute_variant_projection(variants):
    """
    Compute variant-level stock projection data for Chart.js.
    Returns dict with key 'stock_chart_data' (a JSON string).
    """
    # 1) Define your date boundaries here
    today = datetime.today()
    current_month = today.replace(day=1)
    six_months_ago = current_month - relativedelta(months=6)

    # 2) Build your 12-month projection exactly as on inventory page
    next_12 = [current_month + relativedelta(months=i) for i in range(13)]
    stock_chart_data = {
        "months": [m.strftime("%Y-%m") for m in next_12],
        "variant_lines": [],
    }
    for v in variants:
        curr = v.latest_inventory
        sold_6 = v.sales.filter(date__gte=six_months_ago).aggregate(
            total=Coalesce(Sum("sold_quantity"), Value(0), output_field=IntegerField())
        )["total"]
        speed = sold_6 / 6.0

        # collect future restocks
        restocks = {}
        for oi in v.order_items.filter(date_expected__gte=current_month):
            mon = oi.date_expected.replace(day=1)
            restocks[mon] = restocks.get(mon, 0) + oi.quantity

        # simulate month-by-month
        levels = [curr]
        for j in range(1, 13):
            lvl = levels[-1] - speed
            dt = (current_month + relativedelta(months=j)).date()
            lvl += restocks.get(dt, 0)
            levels.append(max(lvl, 0))

        stock_chart_data["variant_lines"].append(
            {
                "variant_name": v.variant_code,
                "stock_levels": levels,
            }
        )

    return {
        "stock_chart_data": json.dumps(stock_chart_data),
    }


def compute_sales_aggregates(product):
    """
    Compute sales aggregates and price info for a product.
    Returns dict with 'avg_sale_price', 'total_sold_qty', 'total_sold_value', 'retail_price'.
    """
    variants = ProductVariant.objects.filter(product=product)
    sale_agg = Sale.objects.filter(variant__in=variants).aggregate(
        total_qty=Coalesce(Sum("sold_quantity"), Value(0), output_field=IntegerField()),
        total_val=Coalesce(Sum("sold_value"), Value(0), output_field=DecimalField()),
    )
    avg_sale_price = (
        round(sale_agg["total_val"] / sale_agg["total_qty"], 2)
        if sale_agg["total_qty"]
        else 0
    )

    # Ensure retail_price is numeric
    from decimal import Decimal

    retail_price = (
        product.retail_price if product.retail_price is not None else Decimal("0.00")
    )

    # Calculate discount percentage safely
    if retail_price > 0:
        discount_pct = round(
            (retail_price - Decimal(avg_sale_price)) / retail_price * 100, 0
        )
    else:
        discount_pct = 0

    return {
        "avg_sale_price": avg_sale_price,
        "total_sold_qty": sale_agg["total_qty"],
        "total_sold_value": sale_agg["total_val"],
        "retail_price": retail_price,
        "discount_pct": discount_pct,
    }


def get_product_sales_data(
    product: Product, start_date: Optional[date] = None, end_date: Optional[date] = None
) -> Dict[str, Any]:
    """
    Returns sales & order metrics for a single product:
      - total_qty:     total units sold
      - total_value:   total revenue from those sales
      - avg_price:     total_value / total_qty (0 if none)
      - on_order_qty:  units currently on order (date_expected >= today)
      - discount_pct:  percent off retail_price vs avg_price
    """
    # 1) Sales aggregates
    qs = Sale.objects.filter(variant__product=product)
    if start_date:
        qs = qs.filter(date__gte=start_date)
    if end_date:
        qs = qs.filter(date__lte=end_date)

    agg = qs.aggregate(
        total_qty=Coalesce(Sum("sold_quantity"), Value(0), output_field=IntegerField()),
        total_value=Coalesce(Sum("sold_value"), Value(0), output_field=DecimalField()),
    )
    total_qty = agg["total_qty"]
    total_value = agg["total_value"]
    avg_price = (total_value / total_qty) if total_qty else Decimal("0.00")
    avg_price = round(avg_price, 2)

    # 2) On-order quantity
    today = date.today()
    on_order = OrderItem.objects.filter(
        product_variant__product=product, date_expected__gte=today
    ).aggregate(qty=Coalesce(Sum("quantity"), Value(0), output_field=IntegerField()))[
        "qty"
    ]

    # 3) Discount percentage
    retail = product.retail_price or Decimal("0.00")
    if retail > 0:
        discount_pct = round((retail - avg_price) / retail * 100, 0)
    else:
        discount_pct = 0

    return {
        "total_qty": total_qty,
        "total_value": total_value,
        "avg_price": avg_price,
        "on_order_qty": on_order,
        "discount_pct": discount_pct,
    }


def get_products_sales_data(
    products: Iterable[Product],
    start_date: Optional[date] = None,
    end_date: Optional[date] = None,
) -> Dict[int, Dict[str, Any]]:
    """
    Batch version: returns a dict mapping product.id → its sales_data dict.
    """
    return {
        p.id: get_product_sales_data(p, start_date=start_date, end_date=end_date)
        for p in products
    }


def calculate_estimated_inventory_sales_value(variants, _simplify_type):
    """
    Given a queryset of ProductVariant annotated with `latest_inventory`,
    returns the Decimal total of (stock × avg selling price), where:
      - avg selling price per variant = total revenue / total qty sold
      - fallback is the avg price for the variant’s category
    `simplify_type` is your function to bucket a type_code into a category key.
    """
    # 1) Per‐variant stats
    stats = Sale.objects.values("variant").annotate(
        total_revenue=Sum("sold_value"), total_qty=Sum("sold_quantity")
    )
    avg_price_map = {
        s["variant"]: s["total_revenue"] / s["total_qty"]
        for s in stats
        if s["total_qty"]
    }

    # 2) Category‐level fallback
    cat_stats = (
        Sale.objects.select_related("variant__product")
        .annotate(cat=F("variant__product__type"))
        .values("cat")
        .annotate(total_revenue=Sum("sold_value"), total_qty=Sum("sold_quantity"))
    )
    category_avg = {
        _simplify_type(s["cat"]): s["total_revenue"] / s["total_qty"]
        for s in cat_stats
        if s["total_qty"]
    }

    # 3) Sum up
    total = Decimal("0")
    for v in variants:
        unit_avg = avg_price_map.get(v.id)
        if unit_avg is None:
            unit_avg = category_avg.get(_simplify_type(v.product.type), Decimal("0"))
        total += Decimal(v.latest_inventory) * Decimal(unit_avg)
    return total


def calculate_on_paper_inventory_value(variants):
    """
    Returns: Decimal total of (stock × product.retail_price), i.e.
    maximum theoretical value if sold at 100% retail.
    """
    agg = variants.aggregate(
        total=Sum(
            ExpressionWrapper(
                F("latest_inventory") * F("product__retail_price"),
                output_field=DecimalField(),
            )
        )
    )["total"]
    return agg or Decimal("0")


# Define your “core” sizes for each category
CORE_SIZES = {
    "gi": ["A1", "A2", "F1", "F2"],
    "ng": ["S", "M", "L"],  # nogi / rashguard / shorts share cores
    "rg": ["S", "M", "L"],
    "dk": ["S", "M", "L"],
}


def compute_inventory_health_scores(variants, _simplify_type):
    """
    Given a queryset of ProductVariant annotated with `latest_inventory`,
    returns a dict mapping variant.id → int health_score.

    Components of the score (higher is “healthier”):
      1) Sell‐through rate vs category avg (3 / 2 / 1 points)
      2) Core‐size in stock?             (2 or 0 points)
      3) Recency of last restock (months) (2 / 1 / 0 points)
      4) Time since first arrival (days)  (1 or 0 points)
    """
    today = date.today()
    six_months_ago = today - relativedelta(months=6)

    # 1) Total sold per variant over last 6m
    sold_qs = (
        Sale.objects.filter(variant__in=variants, date__gte=six_months_ago)
        .values("variant")
        .annotate(total_qty=Sum("sold_quantity"))
    )
    sold_map = {s["variant"]: s["total_qty"] for s in sold_qs}

    # 2) Build category‐level averages
    #    count how many variants in each category
    cat_counts = defaultdict(int)
    for v in variants:
        cat_counts[_simplify_type(v.product.type or "")] += 1

    #    sum sold by category
    cat_sold = defaultdict(int)
    for vid, qty in sold_map.items():
        # find that variant’s type
        try:
            v = next(x for x in variants if x.id == vid)
            cat = _simplify_type(v.product.type or "")
        except StopIteration:
            continue
        cat_sold[cat] += qty

    cat_avg = {
        cat: (cat_sold[cat] / cat_counts[cat])
        for cat in cat_counts
        if cat_counts[cat] > 0
    }

    # 3) Compute a score for each variant
    scores = {}
    for v in variants:
        vid = v.id
        cat = _simplify_type(v.product.type or "")

        # — Sell‐through rate relative score (3/2/1)
        sold = sold_map.get(vid, 0)
        avg_sold = cat_avg.get(cat, 1)
        rel_str = sold / avg_sold if avg_sold else 0
        if rel_str >= 1.2:
            str_score = 3
        elif rel_str >= 0.8:
            str_score = 2
        else:
            str_score = 1

        # — Core‐size availability (2 / 0)
        core_sizes = CORE_SIZES.get(cat, [])
        has_core = v.size in core_sizes and v.latest_inventory > 0
        core_score = 2 if has_core else 0

        # — Months since last restock (2 / 1 / 0)
        last_arrival = (
            OrderItem.objects.filter(product_variant=v, date_arrived__isnull=False)
            .order_by("-date_arrived")
            .values_list("date_arrived", flat=True)
            .first()
        )
        if last_arrival:
            months_since = (today.year - last_arrival.year) * 12 + (
                today.month - last_arrival.month
            )
        else:
            months_since = 13
        if months_since < 6:
            restock_score = 2
        elif months_since < 12:
            restock_score = 1
        else:
            restock_score = 0

        # — Days since first arrival (1 / 0)
        first_arrival = (
            OrderItem.objects.filter(product_variant=v, date_arrived__isnull=False)
            .order_by("date_arrived")
            .values_list("date_arrived", flat=True)
            .first()
        )
        days_in_stock = (today - first_arrival).days if first_arrival else 366
        days_score = 1 if days_in_stock < 365 else 0

        # — Total health score
        scores[vid] = str_score + core_score + restock_score + days_score

    return scores


def get_product_health_metrics(variants, _simplify_type):
    """
    Given a ProductVariant queryset annotated with `latest_inventory`:
      - returns a dict of metrics:
        - score            : overall weighted‐average health (1–8)
        - sales_score      : sell‐through sub‐score (1–3)
        - restock_count    : how many times we've restocked in the last year
        - months_since_restock : int months since last restock
        - days_in_stock    : days since first arrival
        - needs_restock    : True if months_since_restock > 6
    """
    today = date.today()
    one_year_ago = today - relativedelta(years=1)

    # 1) build the per‐variant health scores we already had
    raw_scores = compute_inventory_health_scores(variants, _simplify_type)

    # 2) weighted‐average overall score
    total_inv = sum(v.latest_inventory for v in variants)
    if total_inv:
        overall = (
            sum(raw_scores.get(v.id, 0) * v.latest_inventory for v in variants)
            / total_inv
        )
    else:
        overall = sum(raw_scores.values()) / len(raw_scores) if raw_scores else 0

    # 3) isolate the “sell‐through” sub‐score (1–3) for the whole product:
    #    average the individual variant sub‐scores weighted by inventory
    #    (we assume compute_inventory_health_scores gave 1–3 for the STR component)
    #    In our implementation, STR points are the first component, so we can
    #    re-run that logic here or decode them out of raw_scores—simplest is to
    #    call a thin wrapper:
    def calc_sales_subscore(v):
        # re‐compute just the STR portion for variant v
        # (you can also change compute_inventory_health_scores to return per‐component)
        # For brevity, let’s ask a mini‐helper:
        sold = (
            Sale.objects.filter(variant=v, date__gte=one_year_ago).aggregate(
                q=Sum("sold_quantity")
            )["q"]
            or 0
        )
        # category avg:
        cat_qs = Sale.objects.filter(
            variant__product__type=v.product.type, date__gte=one_year_ago
        ).aggregate(tot_rev=Sum("sold_value"), tot_qty=Sum("sold_quantity"))
        avg_sold = (cat_qs["tot_rev"] / cat_qs["tot_qty"]) if cat_qs["tot_qty"] else 1
        rel_str = sold / avg_sold if avg_sold else 0
        if rel_str >= 1.2:
            return 3
        if rel_str >= 0.8:
            return 2
        return 1

    sales_weighted = (
        sum(calc_sales_subscore(v) * v.latest_inventory for v in variants) / total_inv
        if total_inv
        else 0
    )

    # 4) restock stats
    arrivals = OrderItem.objects.filter(
        product_variant__in=variants,
        date_arrived__isnull=False,
        date_arrived__gte=one_year_ago,
    )
    restock_count = arrivals.count()
    last_arr = arrivals.order_by("-date_arrived").first()
    if last_arr:
        delta = relativedelta(today, last_arr.date_arrived)
        months_since = delta.years * 12 + delta.months
    else:
        months_since = 999

    # 5) time in stock
    first_arrival = (
        OrderItem.objects.filter(
            product_variant__in=variants, date_arrived__isnull=False
        )
        .order_by("date_arrived")
        .first()
    )
    days_in = (today - first_arrival.date_arrived).days if first_arrival else 999

    return {
        "score": float(round(overall, 1)),
        "sales_score": float(round(sales_weighted, 1)),
        "restock_count": restock_count,
        "months_since_restock": months_since,
        "days_in_stock": days_in,
        "needs_restock": months_since > 6,
    }


def calculate_dynamic_product_score(variants, simplify_type):
    """
    Given a queryset of ProductVariant annotated with `latest_inventory`,
    returns a float score (0–10) for the product overall.
    """
    today = date.today()
    six_mo_ago = today - relativedelta(months=6)

    # 1) Gather sold qty per variant (last 6 mo)
    sold_qs = (
        Sale.objects.filter(variant__in=variants, date__gte=six_mo_ago)
        .values("variant")
        .annotate(qty=Sum("sold_quantity"))
    )
    sold_map = {s["variant"]: s["qty"] for s in sold_qs}
    total_sold = sum(sold_map.values())

    # 2) Calculate total_available (stock + sold), as Decimal
    total_stock = sum(v.latest_inventory for v in variants)
    total_available = Decimal(total_stock) + Decimal(total_sold)

    # 3) Category-average sell-through rate (Decimal)
    if total_available > 0:
        avg_rate = Decimal(total_sold) / total_available
    else:
        avg_rate = Decimal("0")

    # first & last arrival dates
    arrivals = OrderItem.objects.filter(
        product_variant__in=variants, date_arrived__isnull=False
    ).order_by("date_arrived")
    if arrivals.exists():
        first_arr = arrivals.first().date_arrived
        last_arr = arrivals.last().date_arrived
    else:
        first_arr = last_arr = today

    days_in_market = (today - first_arr).days
    months_since_restock = (today.year - last_arr.year) * 12 + (
        today.month - last_arr.month
    )

    percent_remaining = (
        (Decimal(total_stock) / total_available)
        if total_available > 0
        else Decimal("1")
    )

    has_core = any(
        v.latest_inventory > 0
        and v.size in CORE_SIZES.get(simplify_type(v.product.type or ""), [])
        for v in variants
    )

    # 4) Start at 5
    score = Decimal("5")

    # — product-level sell rate vs avg_rate
    if total_available > 0:
        prod_rate = Decimal(total_sold) / total_available
    else:
        prod_rate = Decimal("0")

    if prod_rate >= avg_rate * Decimal("1.2"):
        score += 2
    elif prod_rate >= avg_rate * Decimal("0.8"):
        score += 1
    else:
        score -= 1

    # — core-stock bonus/penalty
    if has_core and days_in_market <= 180:
        score += 1
    if has_core and days_in_market > 180 and prod_rate < avg_rate * Decimal("0.8"):
        score -= 2

    # — percent remaining
    if percent_remaining <= Decimal("0.1"):
        score += 2
    elif percent_remaining >= Decimal("0.5") and not has_core:
        score -= 1

    # — restock recency
    if months_since_restock <= 1:
        score += 1
    if months_since_restock > 12:
        score -= 2

    # — cap
    score = max(Decimal("0"), min(score, Decimal("10")))

    return float(score)


CORE_SIZES = {
    "gi": ["A1", "A2", "F1", "F2"],
    "rg": ["S", "M", "L"],
    "dk": ["S", "M", "L"],
    "other": ["S", "M", "L"],
}


def normalize(value, best, worst):
    if best == worst:
        return 100
    pct = (value - worst) / (best - worst)
    return max(0, min(100, pct * 100))


def compute_product_health(product, variants, simplify_type):
    """
    Returns a dict of sub-scores and the overall 0–100 health index.
    `variants` must be annotated with .latest_inventory
    and have .size, .type, and .product__retail_price if you include margin.
    """
    today = date.today()
    # --- 1. SALES VELOCITY (last 3 mo) ---
    three_mo_ago = today - relativedelta(months=3)
    sold_qs = (
        Sale.objects.filter(variant__in=variants, date__gte=three_mo_ago)
        .values("variant")
        .annotate(q=Sum("sold_quantity"))
    )
    sold_map = {s["variant"]: s["q"] for s in sold_qs}
    total_sold = sum(sold_map.values())
    days = (today - three_mo_ago).days or 1
    avg_daily = total_sold / days
    # category avg daily
    cat_daily_map = {}
    cat_totals = {}
    for v in variants:
        cat = simplify_type(v.product.type)
        cat_totals.setdefault(cat, []).append(sold_map.get(v.id, 0))
    # flatten to average per variant, then per day
    cat_avg_daily = {
        cat: (sum(vals) / (len(vals) * days)) if vals else 0
        for cat, vals in cat_totals.items()
    }
    sv = normalize(
        avg_daily,
        best=2 * cat_avg_daily.get(simplify_type(variants[0].product.type), 1),
        worst=0,
    )

    # --- 2. SELL-THROUGH RATE (last 6 mo) ---
    six_mo_ago = today - relativedelta(months=6)
    sold6 = (
        Sale.objects.filter(variant__in=variants, date__gte=six_mo_ago).aggregate(
            s=Sum("sold_quantity")
        )["s"]
        or 0
    )
    # assume “available” = sold + current stock
    stock6 = sum(v.latest_inventory for v in variants)
    avail6 = sold6 + stock6 or 1
    strate = sold6 / avail6
    str_sc = normalize(strate, best=0.8, worst=0.2)

    # --- 3. STOCK COVERAGE DAYS ---
    cov_days = (stock6 / (sold6 / days * 2)) if sold6 else 90
    cd_sc = normalize(cov_days, best=14, worst=90)

    # --- 4. STOCK AGE (days since first arrival) ---
    arrivals = OrderItem.objects.filter(
        product_variant__in=variants, date_arrived__isnull=False
    ).order_by("date_arrived")
    first = arrivals.first().date_arrived if arrivals.exists() else today
    age = (today - first).days
    age_sc = normalize(age, best=0, worst=365)

    # --- 5. CORE VARIANT COVERAGE (%) ---
    core_sizes = CORE_SIZES.get(simplify_type(variants[0].product.type), [])
    core_in_stock = sum(
        1 for v in variants if v.size in core_sizes and v.latest_inventory > 0
    )
    core_pct = (core_in_stock / len(core_sizes)) if core_sizes else 0
    core_sc = normalize(core_pct, best=1, worst=0)

    # --- 6. RESTOCK FREQUENCY (last 12 mo) ---
    year_ago = today - relativedelta(months=12)
    restocks = (
        OrderItem.objects.filter(
            product_variant__in=variants, date_arrived__gte=year_ago
        )
        .values("date_arrived")
        .distinct()
        .count()
    )
    rs_sc = normalize(restocks, best=12, worst=0)

    # --- 7. RETURN RATE (last 6 mo) ---
    returned = (
        Sale.objects.filter(variant__in=variants, date__gte=six_mo_ago).aggregate(
            r=Sum("return_quantity")
        )["r"]
        or 0
    )
    rrate = returned / sold6 if sold6 else 0
    rr_sc = 100 - normalize(rrate, best=0, worst=0.3)

    # --- 8. MARGIN (%) optional ---
    # avg_sale_price = ...  # pull from your data
    # avg_cost_price = ...
    # margin_pct = (avg_sale_price - avg_cost_price) / avg_sale_price
    # m_sc = normalize(margin_pct, best=0.6, worst=0)

    # --- Weighted aggregate ---
    weights = {
        "sv": 0.25,
        "str": 0.20,
        "cd": 0.15,
        "age": 0.10,
        "core": 0.10,
        "rs": 0.10,
        "rr": 0.05,
        # 'm':    0.05,
    }
    overall = (
        sv * weights["sv"]
        + str_sc * weights["str"]
        + cd_sc * weights["cd"]
        + age_sc * weights["age"]
        + core_sc * weights["core"]
        + rs_sc * weights["rs"]
        + rr_sc * weights["rr"]
        # + m_sc * weights['m']
    )

    return {
        "subscores": {
            "sales_velocity": round(sv, 1),
            "sell_through": round(str_sc, 1),
            "coverage_days": round(cd_sc, 1),
            "stock_age": round(age_sc, 1),
            "core_coverage": round(core_sc, 1),
            "restocks": round(rs_sc, 1),
            "return_rate": round(rr_sc, 1),
            # 'margin': round(m_sc,1),
        },
        "overall_score": round(overall, 1),
    }


def get_low_stock_products(queryset):
    """Return items with less than 3 months of stock remaining.

    This uses an adjusted sales speed that ignores months where the variant was
    completely out of stock.  It averages the speed over the last 12, 6 and
    3 months and compares current stock against that average.
    """

    today = date.today()

    if queryset.model == ProductVariant:
        variant_qs = queryset
        return_products = False
    elif queryset.model == Product:
        variant_qs = ProductVariant.objects.filter(product__in=queryset)
        return_products = True
    else:
        raise ValueError("Queryset must be for Product or ProductVariant")

    # Prefetch related objects so all calculations happen in Python without
    # triggering additional queries.
    variants = list(
        variant_qs.prefetch_related("sales", "snapshots", "product")
    )

    month_start = today.replace(day=1)

    low_variants = []
    for v in variants:
        # Determine the latest inventory count from snapshots
        latest_inv = 0
        latest_dt = None
        for snap in v.snapshots.all():
            if latest_dt is None or snap.date > latest_dt:
                latest_dt = snap.date
                latest_inv = snap.inventory_count
        v.latest_inventory = latest_inv

        # Build per-month sales totals and stock levels
        sales_by_month = {}
        events = []
        for snap in v.snapshots.all():
            events.append((snap.date, 'snapshot', snap.inventory_count))
        for sale in v.sales.all():
            events.append((sale.date, 'sale', sale.sold_quantity))
            m = sale.date.replace(day=1)
            sales_by_month[m] = sales_by_month.get(m, 0) + (sale.sold_quantity or 0)
        events.sort(key=lambda x: x[0])

        inventory_by_month = {}
        idx = 0
        current_inv = 0
        months = [month_start - relativedelta(months=i) for i in reversed(range(12))]
        for m in months:
            month_end = (m + relativedelta(months=1)) - timedelta(days=1)
            while idx < len(events) and events[idx][0] <= month_end:
                dt, typ, qty = events[idx]
                if typ == 'snapshot':
                    current_inv = qty
                else:  # sale
                    current_inv -= qty
                idx += 1
            inventory_by_month[m] = current_inv

<<<<<<< HEAD
=======

>>>>>>> cfe8b10e
        def _avg_speed(months):
            total = 0
            periods = 0
            for i in range(months):
                m = month_start - relativedelta(months=i)
                sold = sales_by_month.get(m, 0)
                had_stock = inventory_by_month.get(m, 0) > 0
<<<<<<< HEAD
=======

>>>>>>> cfe8b10e
                if sold or had_stock:
                    periods += 1
                    total += sold
            return (total / periods) if periods else 0.0

        avg12 = _avg_speed(12)
        avg6 = _avg_speed(6)
        avg3 = _avg_speed(3)
        avg_speed = (avg12 + avg6 + avg3) / 3.0

        v.months_left = (v.latest_inventory / avg_speed) if avg_speed > 0 else None
<<<<<<< HEAD
=======

>>>>>>> cfe8b10e
        if v.months_left is not None and v.months_left < 3:
            low_variants.append(v)

    if return_products:
        return list({v.product for v in low_variants})
    return low_variants<|MERGE_RESOLUTION|>--- conflicted
+++ resolved
@@ -945,10 +945,7 @@
                 idx += 1
             inventory_by_month[m] = current_inv
 
-<<<<<<< HEAD
-=======
-
->>>>>>> cfe8b10e
+
         def _avg_speed(months):
             total = 0
             periods = 0
@@ -956,10 +953,6 @@
                 m = month_start - relativedelta(months=i)
                 sold = sales_by_month.get(m, 0)
                 had_stock = inventory_by_month.get(m, 0) > 0
-<<<<<<< HEAD
-=======
-
->>>>>>> cfe8b10e
                 if sold or had_stock:
                     periods += 1
                     total += sold
@@ -971,10 +964,6 @@
         avg_speed = (avg12 + avg6 + avg3) / 3.0
 
         v.months_left = (v.latest_inventory / avg_speed) if avg_speed > 0 else None
-<<<<<<< HEAD
-=======
-
->>>>>>> cfe8b10e
         if v.months_left is not None and v.months_left < 3:
             low_variants.append(v)
 
