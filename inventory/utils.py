--- conflicted
+++ resolved
@@ -433,12 +433,9 @@
             sales_by_month[mon] += s.sold_quantity or 0
 
         restocks = defaultdict(int)
-<<<<<<< HEAD
         # Prefetched order_items may exclude delivered ones, so fetch all
         for oi in OrderItem.objects.filter(product_variant=v):
-=======
-        for oi in v.order_items.all():
->>>>>>> fddd6b0c
+
             if oi.date_arrived:
                 mon = oi.date_arrived.replace(day=1)
                 qty = (
