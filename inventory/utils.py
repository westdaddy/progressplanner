--- conflicted
+++ resolved
@@ -176,11 +176,9 @@
     """
 
     today = today or date.today()
-<<<<<<< HEAD
     if isinstance(today, datetime):
         today = today.date()
-=======
->>>>>>> 85dcb4dc
+
     week_start_today = today - timedelta(days=today.weekday())
     start_week = week_start_today - timedelta(weeks=weeks - 1)
 
@@ -302,11 +300,8 @@
     }
     for v in variants:
         curr = v.latest_inventory
-<<<<<<< HEAD
         speed = calculate_variant_sales_speed(v, today=current_month.date())
-=======
-        speed = calculate_variant_sales_speed(v, today=current_month)
->>>>>>> 85dcb4dc
+
 
         # collect future restocks
         restocks = {}
