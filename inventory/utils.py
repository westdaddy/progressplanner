import calendar
import math
import json

from collections import defaultdict
from datetime import date, datetime, timedelta
from typing import List, Optional, Sequence, Dict, Any, Iterable
from decimal import Decimal

from dateutil.relativedelta import relativedelta
from django.db.models import (
    Count,
    F,
    Q,
    Sum,
    Subquery,
    OuterRef,
    Value,
    IntegerField,
    DecimalField,
    Prefetch,
    ExpressionWrapper,
    FloatField,
    Case,
    When,
)
from django.db.models.functions import Coalesce


from .models import Sale, InventorySnapshot, Product, ProductVariant, OrderItem


# Create a mapping from size code to its order index.
SIZE_ORDER = {
    code: index for index, (code, label) in enumerate(ProductVariant.SIZE_CHOICES)
}


# — Helper to bucket types into our four categories —
def _simplify_type(type_code):
    tc = (type_code or "").lower()
    if tc == "gi":
        return "gi"
    elif "rashguard" in tc or "rg" in tc:
        return "rg"
    elif "shorts" in tc or tc == "dk":
        return "dk"
    return "other"


def calculate_size_order_mix(
    *,
    category: Optional[str] = None,
    months: int = 6,
    recency_weights: Optional[Sequence[float]] = None,
    today: date = None
) -> List[Dict[str, Any]]:
    """
    Returns an ordered list (XS → XXL) of dicts with:
      - size
      - avg_monthly (weighted)
      - ending_stock
      - sell_through
      - demand_score
      - ideal_pct  (sums to ~100)
    Filters all queries to the given `category` (type code).
    """

    # 0) Setup
    today = today or date.today()
    # uniform weights if none provided
    if recency_weights is None or len(recency_weights) != months:
        recency_weights = [1.0 / months] * months

    # 1) Base querysets, optionally filtered by category
    sale_qs = Sale.objects.filter(date__lte=today)
    snap_qs = InventorySnapshot.objects.filter(date__lte=today)
    if category and category != "all":
        sale_qs = sale_qs.filter(variant__product__type=category)
        snap_qs = snap_qs.filter(product_variant__product__type=category)

    # 2) Compute weighted total sales per size over past `months`
    weighted_sales: Dict[str, float] = defaultdict(float)
    for idx in range(months):
        weight = recency_weights[idx]
        month_start = today.replace(day=1) - relativedelta(months=idx)
        # end of that month:
        dim = calendar.monthrange(month_start.year, month_start.month)[1]
        month_end = month_start.replace(day=dim)
        # sum sold per size in that slice
        monthly = (
            sale_qs.filter(date__gte=month_start, date__lte=month_end)
            .values(size=F("variant__size"))
            .annotate(qty=Sum("sold_quantity"))
        )
        for row in monthly:
            weighted_sales[row["size"]] += row["qty"] * weight

    # 3) Determine the last snapshot date (overall) and ending stock per size
    last_snap_date = snap_qs.order_by("-date").values_list("date", flat=True).first()
    ending_stock_map: Dict[str, int] = {}
    if last_snap_date:
        ending = (
            snap_qs.filter(date=last_snap_date)
            .values(size=F("product_variant__size"))
            .annotate(onhand=Sum("inventory_count"))
        )
        for row in ending:
            ending_stock_map[row["size"]] = row["onhand"]

    # 4) Compute metrics per size
    demand_scores: Dict[str, float] = {}
    for size, avg in weighted_sales.items():
        E = ending_stock_map.get(size, 0)
        S = avg
        # sell-through fraction
        R = 1.0 if (S + E) == 0 else (S / (S + E))
        score = S * R
        demand_scores[size] = score

    # 5) Normalize into percentages
    total_score = sum(demand_scores.values()) or 1.0
    ideal_pct = {
        size: (score / total_score) * 100 for size, score in demand_scores.items()
    }

    # 6) Build result in fixed XS→XXL order
    size_order = ["XS", "S", "M", "L", "XL", "XXL"]
    result = []
    for sz in size_order:
        result.append(
            {
                "size": sz,
                "avg_monthly": round(weighted_sales.get(sz, 0), 1),
                "ending_stock": ending_stock_map.get(sz, 0),
                "sell_through": round(
                    (
                        1.0
                        if (weighted_sales.get(sz, 0) + ending_stock_map.get(sz, 0))
                        == 0
                        else weighted_sales.get(sz, 0)
                        / (weighted_sales.get(sz, 0) + ending_stock_map.get(sz, 0))
                    ),
                    2,
                ),
                "demand_score": round(demand_scores.get(sz, 0), 1),
                "ideal_pct": round(ideal_pct.get(sz, 0), 1),
            }
        )
    return result


def compute_safe_stock(variants):
    """
    Compute safe stock data and product-level summary for a list of variants.
    Returns (safe_stock_data, product_safe_summary).
    """
    safe_stock_data = []
    # Determine date thresholds
    today = datetime.today()
    current_month = today.replace(day=1)
    twelve_months_ago = current_month - relativedelta(months=12)
    six_months_ago = current_month - relativedelta(months=6)
    three_months_ago = current_month - relativedelta(months=3)

    for v in variants:
        current = v.latest_inventory
        sold_12 = v.sales.filter(date__gte=twelve_months_ago).aggregate(
            total=Coalesce(Sum("sold_quantity"), Value(0), output_field=IntegerField())
        )["total"]
        sold_6 = v.sales.filter(date__gte=six_months_ago).aggregate(
            total=Coalesce(Sum("sold_quantity"), Value(0), output_field=IntegerField())
        )["total"]
        sold_3 = v.sales.filter(date__gte=three_months_ago).aggregate(
            total=Coalesce(Sum("sold_quantity"), Value(0), output_field=IntegerField())
        )["total"]

        avg_12 = sold_12 / 12.0
        avg_6 = sold_6 / 6.0
        avg_3 = sold_3 / 3.0
        avg_speed = (avg_12 + avg_6 + avg_3) / 3.0

        min_threshold = avg_12 * 2
        ideal_level = avg_12 * 6
        restock_qty = ideal_level  # requirement for 6 months

        if avg_3 > avg_speed:
            trend = "up"
        elif avg_3 < avg_speed:
            trend = "down"
        else:
            trend = "flat"

        safe_stock_data.append(
            {
                "variant_code": v.variant_code,
                "variant_size": v.size,
                "current_stock": current,
                "avg_speed": round(avg_speed, 1),
                "min_threshold": math.ceil(min_threshold),
                "restock_qty": math.ceil(restock_qty),
                "trend": trend,
            }
        )

    # Sort by size order
    safe_stock_data.sort(key=lambda x: SIZE_ORDER.get(x["variant_size"], 9999))

    # Product-level summary (exclude zero-speed variants)
    filtered = [r for r in safe_stock_data if r["avg_speed"] > 0]
    product_safe_summary = {
        "total_current_stock": sum(r["current_stock"] for r in filtered),
        "avg_speed": round(sum(r["avg_speed"] for r in filtered), 1) if filtered else 0,
        "total_restock_needed": math.ceil(sum(r["restock_qty"] for r in filtered)),
    }

    return {
        "safe_stock_data": safe_stock_data,
        "product_safe_summary": product_safe_summary,
    }


def compute_variant_projection(variants):
    """
    Compute variant-level stock projection data for Chart.js.
    Returns dict with key 'stock_chart_data' (a JSON string).
    """
    # 1) Define your date boundaries here
    today = datetime.today()
    current_month = today.replace(day=1)
    six_months_ago = current_month - relativedelta(months=6)

    # 2) Build your 12-month projection exactly as on inventory page
    next_12 = [current_month + relativedelta(months=i) for i in range(13)]
    stock_chart_data = {
        "months": [m.strftime("%Y-%m") for m in next_12],
        "variant_lines": [],
    }
    for v in variants:
        curr = v.latest_inventory
        sold_6 = v.sales.filter(date__gte=six_months_ago).aggregate(
            total=Coalesce(Sum("sold_quantity"), Value(0), output_field=IntegerField())
        )["total"]
        speed = sold_6 / 6.0

        # collect future restocks
        restocks = {}
        for oi in v.order_items.filter(date_expected__gte=current_month):
            mon = oi.date_expected.replace(day=1)
            restocks[mon] = restocks.get(mon, 0) + oi.quantity

        # simulate month-by-month
        levels = [curr]
        for j in range(1, 13):
            lvl = levels[-1] - speed
            dt = (current_month + relativedelta(months=j)).date()
            lvl += restocks.get(dt, 0)
            levels.append(max(lvl, 0))

        stock_chart_data["variant_lines"].append(
            {
                "variant_name": v.variant_code,
                "stock_levels": levels,
            }
        )

    return {
        "stock_chart_data": json.dumps(stock_chart_data),
    }


def compute_sales_aggregates(product):
    """
    Compute sales aggregates and price info for a product.
    Returns dict with 'avg_sale_price', 'total_sold_qty', 'total_sold_value', 'retail_price'.
    """
    variants = ProductVariant.objects.filter(product=product)
    sale_agg = Sale.objects.filter(variant__in=variants).aggregate(
        total_qty=Coalesce(Sum("sold_quantity"), Value(0), output_field=IntegerField()),
        total_val=Coalesce(Sum("sold_value"), Value(0), output_field=DecimalField()),
    )
    avg_sale_price = (
        round(sale_agg["total_val"] / sale_agg["total_qty"], 2)
        if sale_agg["total_qty"]
        else 0
    )

    # Ensure retail_price is numeric
    from decimal import Decimal

    retail_price = (
        product.retail_price if product.retail_price is not None else Decimal("0.00")
    )

    # Calculate discount percentage safely
    if retail_price > 0:
        discount_pct = round(
            (retail_price - Decimal(avg_sale_price)) / retail_price * 100, 0
        )
    else:
        discount_pct = 0

    return {
        "avg_sale_price": avg_sale_price,
        "total_sold_qty": sale_agg["total_qty"],
        "total_sold_value": sale_agg["total_val"],
        "retail_price": retail_price,
        "discount_pct": discount_pct,
    }


def get_product_sales_data(
    product: Product, start_date: Optional[date] = None, end_date: Optional[date] = None
) -> Dict[str, Any]:
    """
    Returns sales & order metrics for a single product:
      - total_qty:     total units sold
      - total_value:   total revenue from those sales
      - avg_price:     total_value / total_qty (0 if none)
      - on_order_qty:  units currently on order (date_expected >= today)
      - discount_pct:  percent off retail_price vs avg_price
    """
    # 1) Sales aggregates
    qs = Sale.objects.filter(variant__product=product)
    if start_date:
        qs = qs.filter(date__gte=start_date)
    if end_date:
        qs = qs.filter(date__lte=end_date)

    agg = qs.aggregate(
        total_qty=Coalesce(Sum("sold_quantity"), Value(0), output_field=IntegerField()),
        total_value=Coalesce(Sum("sold_value"), Value(0), output_field=DecimalField()),
    )
    total_qty = agg["total_qty"]
    total_value = agg["total_value"]
    avg_price = (total_value / total_qty) if total_qty else Decimal("0.00")
    avg_price = round(avg_price, 2)

    # 2) On-order quantity
    today = date.today()
    on_order = OrderItem.objects.filter(
        product_variant__product=product, date_expected__gte=today
    ).aggregate(qty=Coalesce(Sum("quantity"), Value(0), output_field=IntegerField()))[
        "qty"
    ]

    # 3) Discount percentage
    retail = product.retail_price or Decimal("0.00")
    if retail > 0:
        discount_pct = round((retail - avg_price) / retail * 100, 0)
    else:
        discount_pct = 0

    return {
        "total_qty": total_qty,
        "total_value": total_value,
        "avg_price": avg_price,
        "on_order_qty": on_order,
        "discount_pct": discount_pct,
    }


def get_products_sales_data(
    products: Iterable[Product],
    start_date: Optional[date] = None,
    end_date: Optional[date] = None,
) -> Dict[int, Dict[str, Any]]:
    """
    Batch version: returns a dict mapping product.id → its sales_data dict.
    """
    return {
        p.id: get_product_sales_data(p, start_date=start_date, end_date=end_date)
        for p in products
    }


def calculate_estimated_inventory_sales_value(variants, _simplify_type):
    """
    Given a queryset of ProductVariant annotated with `latest_inventory`,
    returns the Decimal total of (stock × avg selling price), where:
      - avg selling price per variant = total revenue / total qty sold
      - fallback is the avg price for the variant’s category
    `simplify_type` is your function to bucket a type_code into a category key.
    """
    # 1) Per‐variant stats
    stats = Sale.objects.values("variant").annotate(
        total_revenue=Sum("sold_value"), total_qty=Sum("sold_quantity")
    )
    avg_price_map = {
        s["variant"]: s["total_revenue"] / s["total_qty"]
        for s in stats
        if s["total_qty"]
    }

    # 2) Category‐level fallback
    cat_stats = (
        Sale.objects.select_related("variant__product")
        .annotate(cat=F("variant__product__type"))
        .values("cat")
        .annotate(total_revenue=Sum("sold_value"), total_qty=Sum("sold_quantity"))
    )
    category_avg = {
        _simplify_type(s["cat"]): s["total_revenue"] / s["total_qty"]
        for s in cat_stats
        if s["total_qty"]
    }

    # 3) Sum up
    total = Decimal("0")
    for v in variants:
        unit_avg = avg_price_map.get(v.id)
        if unit_avg is None:
            unit_avg = category_avg.get(_simplify_type(v.product.type), Decimal("0"))
        total += Decimal(v.latest_inventory) * Decimal(unit_avg)
    return total


def calculate_on_paper_inventory_value(variants):
    """
    Returns: Decimal total of (stock × product.retail_price), i.e.
    maximum theoretical value if sold at 100% retail.
    """
    agg = variants.aggregate(
        total=Sum(
            ExpressionWrapper(
                F("latest_inventory") * F("product__retail_price"),
                output_field=DecimalField(),
            )
        )
    )["total"]
    return agg or Decimal("0")


# Define your “core” sizes for each category
CORE_SIZES = {
    "gi": ["A1", "A2", "F1", "F2"],
    "ng": ["S", "M", "L"],  # nogi / rashguard / shorts share cores
    "rg": ["S", "M", "L"],
    "dk": ["S", "M", "L"],
}


def compute_inventory_health_scores(variants, _simplify_type):
    """
    Given a queryset of ProductVariant annotated with `latest_inventory`,
    returns a dict mapping variant.id → int health_score.

    Components of the score (higher is “healthier”):
      1) Sell‐through rate vs category avg (3 / 2 / 1 points)
      2) Core‐size in stock?             (2 or 0 points)
      3) Recency of last restock (months) (2 / 1 / 0 points)
      4) Time since first arrival (days)  (1 or 0 points)
    """
    today = date.today()
    six_months_ago = today - relativedelta(months=6)

    # 1) Total sold per variant over last 6m
    sold_qs = (
        Sale.objects.filter(variant__in=variants, date__gte=six_months_ago)
        .values("variant")
        .annotate(total_qty=Sum("sold_quantity"))
    )
    sold_map = {s["variant"]: s["total_qty"] for s in sold_qs}

    # 2) Build category‐level averages
    #    count how many variants in each category
    cat_counts = defaultdict(int)
    for v in variants:
        cat_counts[_simplify_type(v.product.type or "")] += 1

    #    sum sold by category
    cat_sold = defaultdict(int)
    for vid, qty in sold_map.items():
        # find that variant’s type
        try:
            v = next(x for x in variants if x.id == vid)
            cat = _simplify_type(v.product.type or "")
        except StopIteration:
            continue
        cat_sold[cat] += qty

    cat_avg = {
        cat: (cat_sold[cat] / cat_counts[cat])
        for cat in cat_counts
        if cat_counts[cat] > 0
    }

    # 3) Compute a score for each variant
    scores = {}
    for v in variants:
        vid = v.id
        cat = _simplify_type(v.product.type or "")

        # — Sell‐through rate relative score (3/2/1)
        sold = sold_map.get(vid, 0)
        avg_sold = cat_avg.get(cat, 1)
        rel_str = sold / avg_sold if avg_sold else 0
        if rel_str >= 1.2:
            str_score = 3
        elif rel_str >= 0.8:
            str_score = 2
        else:
            str_score = 1

        # — Core‐size availability (2 / 0)
        core_sizes = CORE_SIZES.get(cat, [])
        has_core = v.size in core_sizes and v.latest_inventory > 0
        core_score = 2 if has_core else 0

        # — Months since last restock (2 / 1 / 0)
        last_arrival = (
            OrderItem.objects.filter(product_variant=v, date_arrived__isnull=False)
            .order_by("-date_arrived")
            .values_list("date_arrived", flat=True)
            .first()
        )
        if last_arrival:
            months_since = (today.year - last_arrival.year) * 12 + (
                today.month - last_arrival.month
            )
        else:
            months_since = 13
        if months_since < 6:
            restock_score = 2
        elif months_since < 12:
            restock_score = 1
        else:
            restock_score = 0

        # — Days since first arrival (1 / 0)
        first_arrival = (
            OrderItem.objects.filter(product_variant=v, date_arrived__isnull=False)
            .order_by("date_arrived")
            .values_list("date_arrived", flat=True)
            .first()
        )
        days_in_stock = (today - first_arrival).days if first_arrival else 366
        days_score = 1 if days_in_stock < 365 else 0

        # — Total health score
        scores[vid] = str_score + core_score + restock_score + days_score

    return scores


def get_product_health_metrics(variants, _simplify_type):
    """
    Given a ProductVariant queryset annotated with `latest_inventory`:
      - returns a dict of metrics:
        - score            : overall weighted‐average health (1–8)
        - sales_score      : sell‐through sub‐score (1–3)
        - restock_count    : how many times we've restocked in the last year
        - months_since_restock : int months since last restock
        - days_in_stock    : days since first arrival
        - needs_restock    : True if months_since_restock > 6
    """
    today = date.today()
    one_year_ago = today - relativedelta(years=1)

    # 1) build the per‐variant health scores we already had
    raw_scores = compute_inventory_health_scores(variants, _simplify_type)

    # 2) weighted‐average overall score
    total_inv = sum(v.latest_inventory for v in variants)
    if total_inv:
        overall = (
            sum(raw_scores.get(v.id, 0) * v.latest_inventory for v in variants)
            / total_inv
        )
    else:
        overall = sum(raw_scores.values()) / len(raw_scores) if raw_scores else 0

    # 3) isolate the “sell‐through” sub‐score (1–3) for the whole product:
    #    average the individual variant sub‐scores weighted by inventory
    #    (we assume compute_inventory_health_scores gave 1–3 for the STR component)
    #    In our implementation, STR points are the first component, so we can
    #    re-run that logic here or decode them out of raw_scores—simplest is to
    #    call a thin wrapper:
    def calc_sales_subscore(v):
        # re‐compute just the STR portion for variant v
        # (you can also change compute_inventory_health_scores to return per‐component)
        # For brevity, let’s ask a mini‐helper:
        sold = (
            Sale.objects.filter(variant=v, date__gte=one_year_ago).aggregate(
                q=Sum("sold_quantity")
            )["q"]
            or 0
        )
        # category avg:
        cat_qs = Sale.objects.filter(
            variant__product__type=v.product.type, date__gte=one_year_ago
        ).aggregate(tot_rev=Sum("sold_value"), tot_qty=Sum("sold_quantity"))
        avg_sold = (cat_qs["tot_rev"] / cat_qs["tot_qty"]) if cat_qs["tot_qty"] else 1
        rel_str = sold / avg_sold if avg_sold else 0
        if rel_str >= 1.2:
            return 3
        if rel_str >= 0.8:
            return 2
        return 1

    sales_weighted = (
        sum(calc_sales_subscore(v) * v.latest_inventory for v in variants) / total_inv
        if total_inv
        else 0
    )

    # 4) restock stats
    arrivals = OrderItem.objects.filter(
        product_variant__in=variants,
        date_arrived__isnull=False,
        date_arrived__gte=one_year_ago,
    )
    restock_count = arrivals.count()
    last_arr = arrivals.order_by("-date_arrived").first()
    if last_arr:
        delta = relativedelta(today, last_arr.date_arrived)
        months_since = delta.years * 12 + delta.months
    else:
        months_since = 999

    # 5) time in stock
    first_arrival = (
        OrderItem.objects.filter(
            product_variant__in=variants, date_arrived__isnull=False
        )
        .order_by("date_arrived")
        .first()
    )
    days_in = (today - first_arrival.date_arrived).days if first_arrival else 999

    return {
        "score": float(round(overall, 1)),
        "sales_score": float(round(sales_weighted, 1)),
        "restock_count": restock_count,
        "months_since_restock": months_since,
        "days_in_stock": days_in,
        "needs_restock": months_since > 6,
    }


def calculate_dynamic_product_score(variants, simplify_type):
    """
    Given a queryset of ProductVariant annotated with `latest_inventory`,
    returns a float score (0–10) for the product overall.
    """
    today = date.today()
    six_mo_ago = today - relativedelta(months=6)

    # 1) Gather sold qty per variant (last 6 mo)
    sold_qs = (
        Sale.objects.filter(variant__in=variants, date__gte=six_mo_ago)
        .values("variant")
        .annotate(qty=Sum("sold_quantity"))
    )
    sold_map = {s["variant"]: s["qty"] for s in sold_qs}
    total_sold = sum(sold_map.values())

    # 2) Calculate total_available (stock + sold), as Decimal
    total_stock = sum(v.latest_inventory for v in variants)
    total_available = Decimal(total_stock) + Decimal(total_sold)

    # 3) Category-average sell-through rate (Decimal)
    if total_available > 0:
        avg_rate = Decimal(total_sold) / total_available
    else:
        avg_rate = Decimal("0")

    # first & last arrival dates
    arrivals = OrderItem.objects.filter(
        product_variant__in=variants, date_arrived__isnull=False
    ).order_by("date_arrived")
    if arrivals.exists():
        first_arr = arrivals.first().date_arrived
        last_arr = arrivals.last().date_arrived
    else:
        first_arr = last_arr = today

    days_in_market = (today - first_arr).days
    months_since_restock = (today.year - last_arr.year) * 12 + (
        today.month - last_arr.month
    )

    percent_remaining = (
        (Decimal(total_stock) / total_available)
        if total_available > 0
        else Decimal("1")
    )

    has_core = any(
        v.latest_inventory > 0
        and v.size in CORE_SIZES.get(simplify_type(v.product.type or ""), [])
        for v in variants
    )

    # 4) Start at 5
    score = Decimal("5")

    # — product-level sell rate vs avg_rate
    if total_available > 0:
        prod_rate = Decimal(total_sold) / total_available
    else:
        prod_rate = Decimal("0")

    if prod_rate >= avg_rate * Decimal("1.2"):
        score += 2
    elif prod_rate >= avg_rate * Decimal("0.8"):
        score += 1
    else:
        score -= 1

    # — core-stock bonus/penalty
    if has_core and days_in_market <= 180:
        score += 1
    if has_core and days_in_market > 180 and prod_rate < avg_rate * Decimal("0.8"):
        score -= 2

    # — percent remaining
    if percent_remaining <= Decimal("0.1"):
        score += 2
    elif percent_remaining >= Decimal("0.5") and not has_core:
        score -= 1

    # — restock recency
    if months_since_restock <= 1:
        score += 1
    if months_since_restock > 12:
        score -= 2

    # — cap
    score = max(Decimal("0"), min(score, Decimal("10")))

    return float(score)


CORE_SIZES = {
    "gi": ["A1", "A2", "F1", "F2"],
    "rg": ["S", "M", "L"],
    "dk": ["S", "M", "L"],
    "other": ["S", "M", "L"],
}


def normalize(value, best, worst):
    if best == worst:
        return 100
    pct = (value - worst) / (best - worst)
    return max(0, min(100, pct * 100))


def compute_product_health(product, variants, simplify_type):
    """
    Returns a dict of sub-scores and the overall 0–100 health index.
    `variants` must be annotated with .latest_inventory
    and have .size, .type, and .product__retail_price if you include margin.
    """
    today = date.today()
    # --- 1. SALES VELOCITY (last 3 mo) ---
    three_mo_ago = today - relativedelta(months=3)
    sold_qs = (
        Sale.objects.filter(variant__in=variants, date__gte=three_mo_ago)
        .values("variant")
        .annotate(q=Sum("sold_quantity"))
    )
    sold_map = {s["variant"]: s["q"] for s in sold_qs}
    total_sold = sum(sold_map.values())
    days = (today - three_mo_ago).days or 1
    avg_daily = total_sold / days
    # category avg daily
    cat_daily_map = {}
    cat_totals = {}
    for v in variants:
        cat = simplify_type(v.product.type)
        cat_totals.setdefault(cat, []).append(sold_map.get(v.id, 0))
    # flatten to average per variant, then per day
    cat_avg_daily = {
        cat: (sum(vals) / (len(vals) * days)) if vals else 0
        for cat, vals in cat_totals.items()
    }
    sv = normalize(
        avg_daily,
        best=2 * cat_avg_daily.get(simplify_type(variants[0].product.type), 1),
        worst=0,
    )

    # --- 2. SELL-THROUGH RATE (last 6 mo) ---
    six_mo_ago = today - relativedelta(months=6)
    sold6 = (
        Sale.objects.filter(variant__in=variants, date__gte=six_mo_ago).aggregate(
            s=Sum("sold_quantity")
        )["s"]
        or 0
    )
    # assume “available” = sold + current stock
    stock6 = sum(v.latest_inventory for v in variants)
    avail6 = sold6 + stock6 or 1
    strate = sold6 / avail6
    str_sc = normalize(strate, best=0.8, worst=0.2)

    # --- 3. STOCK COVERAGE DAYS ---
    cov_days = (stock6 / (sold6 / days * 2)) if sold6 else 90
    cd_sc = normalize(cov_days, best=14, worst=90)

    # --- 4. STOCK AGE (days since first arrival) ---
    arrivals = OrderItem.objects.filter(
        product_variant__in=variants, date_arrived__isnull=False
    ).order_by("date_arrived")
    first = arrivals.first().date_arrived if arrivals.exists() else today
    age = (today - first).days
    age_sc = normalize(age, best=0, worst=365)

    # --- 5. CORE VARIANT COVERAGE (%) ---
    core_sizes = CORE_SIZES.get(simplify_type(variants[0].product.type), [])
    core_in_stock = sum(
        1 for v in variants if v.size in core_sizes and v.latest_inventory > 0
    )
    core_pct = (core_in_stock / len(core_sizes)) if core_sizes else 0
    core_sc = normalize(core_pct, best=1, worst=0)

    # --- 6. RESTOCK FREQUENCY (last 12 mo) ---
    year_ago = today - relativedelta(months=12)
    restocks = (
        OrderItem.objects.filter(
            product_variant__in=variants, date_arrived__gte=year_ago
        )
        .values("date_arrived")
        .distinct()
        .count()
    )
    rs_sc = normalize(restocks, best=12, worst=0)

    # --- 7. RETURN RATE (last 6 mo) ---
    returned = (
        Sale.objects.filter(variant__in=variants, date__gte=six_mo_ago).aggregate(
            r=Sum("return_quantity")
        )["r"]
        or 0
    )
    rrate = returned / sold6 if sold6 else 0
    rr_sc = 100 - normalize(rrate, best=0, worst=0.3)

    # --- 8. MARGIN (%) optional ---
    # avg_sale_price = ...  # pull from your data
    # avg_cost_price = ...
    # margin_pct = (avg_sale_price - avg_cost_price) / avg_sale_price
    # m_sc = normalize(margin_pct, best=0.6, worst=0)

    # --- Weighted aggregate ---
    weights = {
        "sv": 0.25,
        "str": 0.20,
        "cd": 0.15,
        "age": 0.10,
        "core": 0.10,
        "rs": 0.10,
        "rr": 0.05,
        # 'm':    0.05,
    }
    overall = (
        sv * weights["sv"]
        + str_sc * weights["str"]
        + cd_sc * weights["cd"]
        + age_sc * weights["age"]
        + core_sc * weights["core"]
        + rs_sc * weights["rs"]
        + rr_sc * weights["rr"]
        # + m_sc * weights['m']
    )

    return {
        "subscores": {
            "sales_velocity": round(sv, 1),
            "sell_through": round(str_sc, 1),
            "coverage_days": round(cd_sc, 1),
            "stock_age": round(age_sc, 1),
            "core_coverage": round(core_sc, 1),
            "restocks": round(rs_sc, 1),
            "return_rate": round(rr_sc, 1),
            # 'margin': round(m_sc,1),
        },
        "overall_score": round(overall, 1),
    }


def get_low_stock_products(queryset):
    """Return items with less than 3 months of stock remaining.

    This uses an adjusted sales speed that ignores months where the variant was
    completely out of stock.  It averages the speed over the last 12, 6 and
    3 months and compares current stock against that average.
    """

    today = date.today()

    if queryset.model == ProductVariant:
        variant_qs = queryset
        return_products = False
    elif queryset.model == Product:
        variant_qs = ProductVariant.objects.filter(product__in=queryset)
        return_products = True
    else:
        raise ValueError("Queryset must be for Product or ProductVariant")

    # Prefetch related objects so all calculations happen in Python without
    # triggering additional queries.
    variants = list(
        variant_qs.prefetch_related("sales", "snapshots", "product")
    )

    month_start = today.replace(day=1)

    low_variants = []
    for v in variants:
        # Determine the latest inventory count from snapshots
        latest_inv = 0
        latest_dt = None
        for snap in v.snapshots.all():
            if latest_dt is None or snap.date > latest_dt:
                latest_dt = snap.date
                latest_inv = snap.inventory_count
        v.latest_inventory = latest_inv

<<<<<<< HEAD
        # Build per-month sales totals and stock levels
        sales_by_month = {}
        events = []
        for snap in v.snapshots.all():
            events.append((snap.date, 'snapshot', snap.inventory_count))
        for sale in v.sales.all():
            events.append((sale.date, 'sale', sale.sold_quantity))
            m = sale.date.replace(day=1)
            sales_by_month[m] = sales_by_month.get(m, 0) + (sale.sold_quantity or 0)
        events.sort(key=lambda x: x[0])

        inventory_by_month = {}
        idx = 0
        current_inv = 0
        months = [month_start - relativedelta(months=i) for i in reversed(range(12))]
        for m in months:
            month_end = (m + relativedelta(months=1)) - timedelta(days=1)
            while idx < len(events) and events[idx][0] <= month_end:
                dt, typ, qty = events[idx]
                if typ == 'snapshot':
                    current_inv = qty
                else:  # sale
                    current_inv -= qty
                idx += 1
            inventory_by_month[m] = current_inv
=======
        # Build per-month sales totals and record months with stock available
        sales_by_month = {}
        stock_months = set()
        for sale in v.sales.all():
            m = sale.date.replace(day=1)
            sales_by_month[m] = sales_by_month.get(m, 0) + (sale.sold_quantity or 0)
        for snap in v.snapshots.all():
            if snap.inventory_count > 0:
                stock_months.add(snap.date.replace(day=1))
>>>>>>> bb6226e6

        def _avg_speed(months):
            total = 0
            periods = 0
            for i in range(months):
                m = month_start - relativedelta(months=i)
                sold = sales_by_month.get(m, 0)
<<<<<<< HEAD
                had_stock = inventory_by_month.get(m, 0) > 0
=======
                had_stock = m in stock_months
>>>>>>> bb6226e6
                if sold or had_stock:
                    periods += 1
                    total += sold
            return (total / periods) if periods else 0.0

        avg12 = _avg_speed(12)
        avg6 = _avg_speed(6)
        avg3 = _avg_speed(3)
        avg_speed = (avg12 + avg6 + avg3) / 3.0

        v.months_left = (v.latest_inventory / avg_speed) if avg_speed > 0 else None
<<<<<<< HEAD
=======

>>>>>>> bb6226e6
        if v.months_left is not None and v.months_left < 3:
            low_variants.append(v)

    if return_products:
        return list({v.product for v in low_variants})
    return low_variants<|MERGE_RESOLUTION|>--- conflicted
+++ resolved
@@ -919,7 +919,6 @@
                 latest_inv = snap.inventory_count
         v.latest_inventory = latest_inv
 
-<<<<<<< HEAD
         # Build per-month sales totals and stock levels
         sales_by_month = {}
         events = []
@@ -945,17 +944,7 @@
                     current_inv -= qty
                 idx += 1
             inventory_by_month[m] = current_inv
-=======
-        # Build per-month sales totals and record months with stock available
-        sales_by_month = {}
-        stock_months = set()
-        for sale in v.sales.all():
-            m = sale.date.replace(day=1)
-            sales_by_month[m] = sales_by_month.get(m, 0) + (sale.sold_quantity or 0)
-        for snap in v.snapshots.all():
-            if snap.inventory_count > 0:
-                stock_months.add(snap.date.replace(day=1))
->>>>>>> bb6226e6
+
 
         def _avg_speed(months):
             total = 0
@@ -963,11 +952,8 @@
             for i in range(months):
                 m = month_start - relativedelta(months=i)
                 sold = sales_by_month.get(m, 0)
-<<<<<<< HEAD
                 had_stock = inventory_by_month.get(m, 0) > 0
-=======
-                had_stock = m in stock_months
->>>>>>> bb6226e6
+
                 if sold or had_stock:
                     periods += 1
                     total += sold
@@ -979,10 +965,7 @@
         avg_speed = (avg12 + avg6 + avg3) / 3.0
 
         v.months_left = (v.latest_inventory / avg_speed) if avg_speed > 0 else None
-<<<<<<< HEAD
-=======
-
->>>>>>> bb6226e6
+
         if v.months_left is not None and v.months_left < 3:
             low_variants.append(v)
 
