import calendar
import math
import json

from collections import defaultdict
from datetime import date, datetime, timedelta
from typing import List, Optional, Sequence, Dict, Any, Iterable
from decimal import Decimal

from dateutil.relativedelta import relativedelta
from django.db.models import (
    Count,
    F,
    Q,
    Sum,
    Subquery,
    OuterRef,
    Value,
    IntegerField,
    DecimalField,
    Prefetch,
    ExpressionWrapper,
    FloatField,
    Case,
    When,
)
from django.db.models.functions import Coalesce


from .models import (
    Sale,
    InventorySnapshot,
    Product,
    ProductVariant,
    OrderItem,
    Group,
    RestockSetting,
)


# Create a mapping from size code to its order index.
SIZE_ORDER = {
    code: index for index, (code, label) in enumerate(ProductVariant.SIZE_CHOICES)
}


# — Helper to bucket types into our four categories —
def _simplify_type(type_code):
    tc = (type_code or "").lower()
    if tc == "gi":
        return "gi"
    elif "rashguard" in tc or "rg" in tc:
        return "rg"
    elif "shorts" in tc or tc == "dk":
        return "dk"
    return "other"


def calculate_size_order_mix(
    *,
    category: Optional[str] = None,
    months: int = 6,
    recency_weights: Optional[Sequence[float]] = None,
    today: date = None
) -> List[Dict[str, Any]]:
    """
    Returns an ordered list (XS → XXL) of dicts with:
      - size
      - avg_monthly (weighted)
      - ending_stock
      - sell_through
      - demand_score
      - ideal_pct  (sums to ~100)
    Filters all queries to the given `category` (type code).
    """

    # 0) Setup
    today = today or date.today()
    # uniform weights if none provided
    if recency_weights is None or len(recency_weights) != months:
        recency_weights = [1.0 / months] * months

    # 1) Base querysets, optionally filtered by category
    sale_qs = Sale.objects.filter(date__lte=today)
    snap_qs = InventorySnapshot.objects.filter(date__lte=today)
    if category and category != "all":
        sale_qs = sale_qs.filter(variant__product__type=category)
        snap_qs = snap_qs.filter(product_variant__product__type=category)

    # 2) Compute weighted total sales per size over past `months`
    weighted_sales: Dict[str, float] = defaultdict(float)
    for idx in range(months):
        weight = recency_weights[idx]
        month_start = today.replace(day=1) - relativedelta(months=idx)
        # end of that month:
        dim = calendar.monthrange(month_start.year, month_start.month)[1]
        month_end = month_start.replace(day=dim)
        # sum sold per size in that slice
        monthly = (
            sale_qs.filter(date__gte=month_start, date__lte=month_end)
            .values(size=F("variant__size"))
            .annotate(qty=Sum("sold_quantity"))
        )
        for row in monthly:
            weighted_sales[row["size"]] += row["qty"] * weight

    # 3) Determine the last snapshot date (overall) and ending stock per size
    last_snap_date = snap_qs.order_by("-date").values_list("date", flat=True).first()
    ending_stock_map: Dict[str, int] = {}
    if last_snap_date:
        ending = (
            snap_qs.filter(date=last_snap_date)
            .values(size=F("product_variant__size"))
            .annotate(onhand=Sum("inventory_count"))
        )
        for row in ending:
            ending_stock_map[row["size"]] = row["onhand"]

    # 4) Compute metrics per size
    demand_scores: Dict[str, float] = {}
    for size, avg in weighted_sales.items():
        E = ending_stock_map.get(size, 0)
        S = avg
        # sell-through fraction
        R = 1.0 if (S + E) == 0 else (S / (S + E))
        score = S * R
        demand_scores[size] = score

    # 5) Normalize into percentages
    total_score = sum(demand_scores.values()) or 1.0
    ideal_pct = {
        size: (score / total_score) * 100 for size, score in demand_scores.items()
    }

    # 6) Build result in fixed XS→XXL order
    size_order = ["XS", "S", "M", "L", "XL", "XXL"]
    result = []
    for sz in size_order:
        result.append(
            {
                "size": sz,
                "avg_monthly": round(weighted_sales.get(sz, 0), 1),
                "ending_stock": ending_stock_map.get(sz, 0),
                "sell_through": round(
                    (
                        1.0
                        if (weighted_sales.get(sz, 0) + ending_stock_map.get(sz, 0))
                        == 0
                        else weighted_sales.get(sz, 0)
                        / (weighted_sales.get(sz, 0) + ending_stock_map.get(sz, 0))
                    ),
                    2,
                ),
                "demand_score": round(demand_scores.get(sz, 0), 1),
                "ideal_pct": round(ideal_pct.get(sz, 0), 1),
            }
        )
    return result


def compute_safe_stock(variants):
    """
    Compute safe stock data and product-level summary for a list of variants.
    Returns (safe_stock_data, product_safe_summary).
    """
    safe_stock_data = []
    # Determine date thresholds
    today = datetime.today()
    current_month = today.replace(day=1)
    twelve_months_ago = current_month - relativedelta(months=12)
    six_months_ago = current_month - relativedelta(months=6)
    three_months_ago = current_month - relativedelta(months=3)

    for v in variants:
        current = v.latest_inventory
        sold_12 = v.sales.filter(date__gte=twelve_months_ago).aggregate(
            total=Coalesce(Sum("sold_quantity"), Value(0), output_field=IntegerField())
        )["total"]
        sold_6 = v.sales.filter(date__gte=six_months_ago).aggregate(
            total=Coalesce(Sum("sold_quantity"), Value(0), output_field=IntegerField())
        )["total"]
        sold_3 = v.sales.filter(date__gte=three_months_ago).aggregate(
            total=Coalesce(Sum("sold_quantity"), Value(0), output_field=IntegerField())
        )["total"]

        avg_12 = sold_12 / 12.0
        avg_6 = sold_6 / 6.0
        avg_3 = sold_3 / 3.0
        avg_speed = (avg_12 + avg_6 + avg_3) / 3.0

        min_threshold = avg_12 * 2
        ideal_level = avg_12 * 6
        restock_qty = ideal_level  # requirement for 6 months

        if avg_3 > avg_speed:
            trend = "up"
        elif avg_3 < avg_speed:
            trend = "down"
        else:
            trend = "flat"

        safe_stock_data.append(
            {
                "variant_code": v.variant_code,
                "variant_size": v.size,
                "current_stock": current,
                "avg_speed": round(avg_speed, 1),
                "min_threshold": math.ceil(min_threshold),
                "restock_qty": math.ceil(restock_qty),
                "trend": trend,
            }
        )

    # Sort by size order
    safe_stock_data.sort(key=lambda x: SIZE_ORDER.get(x["variant_size"], 9999))

    # Product-level summary (exclude zero-speed variants)
    filtered = [r for r in safe_stock_data if r["avg_speed"] > 0]
    product_safe_summary = {
        "total_current_stock": sum(r["current_stock"] for r in filtered),
        "avg_speed": round(sum(r["avg_speed"] for r in filtered), 1) if filtered else 0,
        "total_restock_needed": math.ceil(sum(r["restock_qty"] for r in filtered)),
    }

    return {
        "safe_stock_data": safe_stock_data,
        "product_safe_summary": product_safe_summary,
    }


def compute_variant_projection(variants):
    """
    Compute variant-level stock projection data for Chart.js.
    Returns dict with key 'stock_chart_data' (a JSON string).
    """
    # 1) Define your date boundaries here
    today = datetime.today()
    current_month = today.replace(day=1)
    six_months_ago = current_month - relativedelta(months=6)

    # 2) Build your 12-month projection exactly as on inventory page
    next_12 = [current_month + relativedelta(months=i) for i in range(13)]
    stock_chart_data = {
        "months": [m.strftime("%Y-%m") for m in next_12],
        "variant_lines": [],
    }
    for v in variants:
        curr = v.latest_inventory
        sold_6 = v.sales.filter(date__gte=six_months_ago).aggregate(
            total=Coalesce(Sum("sold_quantity"), Value(0), output_field=IntegerField())
        )["total"]
        speed = sold_6 / 6.0

        # collect future restocks
        restocks = {}
        for oi in v.order_items.filter(date_expected__gte=current_month):
            mon = oi.date_expected.replace(day=1)
            restocks[mon] = restocks.get(mon, 0) + oi.quantity

        # simulate month-by-month
        levels = [curr]
        for j in range(1, 13):
            lvl = levels[-1] - speed
            dt = (current_month + relativedelta(months=j)).date()
            lvl += restocks.get(dt, 0)
            levels.append(max(lvl, 0))

        stock_chart_data["variant_lines"].append(
            {
                "variant_name": v.variant_code,
                "stock_levels": levels,
            }
        )

    return {
        "stock_chart_data": json.dumps(stock_chart_data),
    }


def compute_sales_aggregates(product):
    """
    Compute sales aggregates and price info for a product.
    Returns dict with 'avg_sale_price', 'total_sold_qty', 'total_sold_value', 'retail_price'.
    """
    variants = ProductVariant.objects.filter(product=product)
    sale_agg = Sale.objects.filter(variant__in=variants).aggregate(
        total_qty=Coalesce(Sum("sold_quantity"), Value(0), output_field=IntegerField()),
        total_val=Coalesce(Sum("sold_value"), Value(0), output_field=DecimalField()),
    )
    avg_sale_price = (
        round(sale_agg["total_val"] / sale_agg["total_qty"], 2)
        if sale_agg["total_qty"]
        else 0
    )

    # Ensure retail_price is numeric
    from decimal import Decimal

    retail_price = (
        product.retail_price if product.retail_price is not None else Decimal("0.00")
    )

    # Calculate discount percentage safely
    if retail_price > 0:
        discount_pct = round(
            (retail_price - Decimal(avg_sale_price)) / retail_price * 100, 0
        )
    else:
        discount_pct = 0

    return {
        "avg_sale_price": avg_sale_price,
        "total_sold_qty": sale_agg["total_qty"],
        "total_sold_value": sale_agg["total_val"],
        "retail_price": retail_price,
        "discount_pct": discount_pct,
    }


def get_product_sales_data(
    product: Product, start_date: Optional[date] = None, end_date: Optional[date] = None
) -> Dict[str, Any]:
    """
    Returns sales & order metrics for a single product:
      - total_qty:     total units sold
      - total_value:   total revenue from those sales
      - avg_price:     total_value / total_qty (0 if none)
      - on_order_qty:  units currently on order (date_expected >= today)
      - discount_pct:  percent off retail_price vs avg_price
    """
    # 1) Sales aggregates
    qs = Sale.objects.filter(variant__product=product)
    if start_date:
        qs = qs.filter(date__gte=start_date)
    if end_date:
        qs = qs.filter(date__lte=end_date)

    agg = qs.aggregate(
        total_qty=Coalesce(Sum("sold_quantity"), Value(0), output_field=IntegerField()),
        total_value=Coalesce(Sum("sold_value"), Value(0), output_field=DecimalField()),
    )
    total_qty = agg["total_qty"]
    total_value = agg["total_value"]
    avg_price = (total_value / total_qty) if total_qty else Decimal("0.00")
    avg_price = round(avg_price, 2)

    # 2) On-order quantity
    today = date.today()
    on_order = OrderItem.objects.filter(
        product_variant__product=product, date_expected__gte=today
    ).aggregate(qty=Coalesce(Sum("quantity"), Value(0), output_field=IntegerField()))[
        "qty"
    ]

    # 3) Discount percentage
    retail = product.retail_price or Decimal("0.00")
    if retail > 0:
        discount_pct = round((retail - avg_price) / retail * 100, 0)
    else:
        discount_pct = 0

    return {
        "total_qty": total_qty,
        "total_value": total_value,
        "avg_price": avg_price,
        "on_order_qty": on_order,
        "discount_pct": discount_pct,
    }


def get_products_sales_data(
    products: Iterable[Product],
    start_date: Optional[date] = None,
    end_date: Optional[date] = None,
) -> Dict[int, Dict[str, Any]]:
    """
    Batch version: returns a dict mapping product.id → its sales_data dict.
    """
    return {
        p.id: get_product_sales_data(p, start_date=start_date, end_date=end_date)
        for p in products
    }


def calculate_estimated_inventory_sales_value(variants, _simplify_type):
    """
    Given a queryset of ProductVariant annotated with `latest_inventory`,
    returns the Decimal total of (stock × avg selling price), where:
      - avg selling price per variant = total revenue / total qty sold
      - fallback is the avg price for the variant’s category
    `simplify_type` is your function to bucket a type_code into a category key.
    """
    # 1) Per‐variant stats
    stats = Sale.objects.values("variant").annotate(
        total_revenue=Sum("sold_value"), total_qty=Sum("sold_quantity")
    )
    avg_price_map = {
        s["variant"]: s["total_revenue"] / s["total_qty"]
        for s in stats
        if s["total_qty"]
    }

    # 2) Category‐level fallback
    cat_stats = (
        Sale.objects.select_related("variant__product")
        .annotate(cat=F("variant__product__type"))
        .values("cat")
        .annotate(total_revenue=Sum("sold_value"), total_qty=Sum("sold_quantity"))
    )
    category_avg = {
        _simplify_type(s["cat"]): s["total_revenue"] / s["total_qty"]
        for s in cat_stats
        if s["total_qty"]
    }

    # 3) Sum up
    total = Decimal("0")
    for v in variants:
        unit_avg = avg_price_map.get(v.id)
        if unit_avg is None:
            unit_avg = category_avg.get(_simplify_type(v.product.type), Decimal("0"))
        total += Decimal(v.latest_inventory) * Decimal(unit_avg)
    return total


def calculate_on_paper_inventory_value(variants):
    """
    Returns: Decimal total of (stock × product.retail_price), i.e.
    maximum theoretical value if sold at 100% retail.
    """
    agg = variants.aggregate(
        total=Sum(
            ExpressionWrapper(
                F("latest_inventory") * F("product__retail_price"),
                output_field=DecimalField(),
            )
        )
    )["total"]
    return agg or Decimal("0")


# Define your “core” sizes for each category
CORE_SIZES = {
    "gi": ["A1", "A2", "F1", "F2"],
    "ng": ["S", "M", "L"],  # nogi / rashguard / shorts share cores
    "rg": ["S", "M", "L"],
    "dk": ["S", "M", "L"],
}


def compute_inventory_health_scores(variants, _simplify_type):
    """
    Given a queryset of ProductVariant annotated with `latest_inventory`,
    returns a dict mapping variant.id → int health_score.

    Components of the score (higher is “healthier”):
      1) Sell‐through rate vs category avg (3 / 2 / 1 points)
      2) Core‐size in stock?             (2 or 0 points)
      3) Recency of last restock (months) (2 / 1 / 0 points)
      4) Time since first arrival (days)  (1 or 0 points)
    """
    today = date.today()
    six_months_ago = today - relativedelta(months=6)

    # 1) Total sold per variant over last 6m
    sold_qs = (
        Sale.objects.filter(variant__in=variants, date__gte=six_months_ago)
        .values("variant")
        .annotate(total_qty=Sum("sold_quantity"))
    )
    sold_map = {s["variant"]: s["total_qty"] for s in sold_qs}

    # 2) Build category‐level averages
    #    count how many variants in each category
    cat_counts = defaultdict(int)
    for v in variants:
        cat_counts[_simplify_type(v.product.type or "")] += 1

    #    sum sold by category
    cat_sold = defaultdict(int)
    for vid, qty in sold_map.items():
        # find that variant’s type
        try:
            v = next(x for x in variants if x.id == vid)
            cat = _simplify_type(v.product.type or "")
        except StopIteration:
            continue
        cat_sold[cat] += qty

    cat_avg = {
        cat: (cat_sold[cat] / cat_counts[cat])
        for cat in cat_counts
        if cat_counts[cat] > 0
    }

    # 3) Compute a score for each variant
    scores = {}
    for v in variants:
        vid = v.id
        cat = _simplify_type(v.product.type or "")

        # — Sell‐through rate relative score (3/2/1)
        sold = sold_map.get(vid, 0)
        avg_sold = cat_avg.get(cat, 1)
        rel_str = sold / avg_sold if avg_sold else 0
        if rel_str >= 1.2:
            str_score = 3
        elif rel_str >= 0.8:
            str_score = 2
        else:
            str_score = 1

        # — Core‐size availability (2 / 0)
        core_sizes = CORE_SIZES.get(cat, [])
        has_core = v.size in core_sizes and v.latest_inventory > 0
        core_score = 2 if has_core else 0

        # — Months since last restock (2 / 1 / 0)
        last_arrival = (
            OrderItem.objects.filter(product_variant=v, date_arrived__isnull=False)
            .order_by("-date_arrived")
            .values_list("date_arrived", flat=True)
            .first()
        )
        if last_arrival:
            months_since = (today.year - last_arrival.year) * 12 + (
                today.month - last_arrival.month
            )
        else:
            months_since = 13
        if months_since < 6:
            restock_score = 2
        elif months_since < 12:
            restock_score = 1
        else:
            restock_score = 0

        # — Days since first arrival (1 / 0)
        first_arrival = (
            OrderItem.objects.filter(product_variant=v, date_arrived__isnull=False)
            .order_by("date_arrived")
            .values_list("date_arrived", flat=True)
            .first()
        )
        days_in_stock = (today - first_arrival).days if first_arrival else 366
        days_score = 1 if days_in_stock < 365 else 0

        # — Total health score
        scores[vid] = str_score + core_score + restock_score + days_score

    return scores


def get_product_health_metrics(variants, _simplify_type):
    """
    Given a ProductVariant queryset annotated with `latest_inventory`:
      - returns a dict of metrics:
        - score            : overall weighted‐average health (1–8)
        - sales_score      : sell‐through sub‐score (1–3)
        - restock_count    : how many times we've restocked in the last year
        - months_since_restock : int months since last restock
        - days_in_stock    : days since first arrival
        - needs_restock    : True if months_since_restock > 6
    """
    today = date.today()
    one_year_ago = today - relativedelta(years=1)

    # 1) build the per‐variant health scores we already had
    raw_scores = compute_inventory_health_scores(variants, _simplify_type)

    # 2) weighted‐average overall score
    total_inv = sum(v.latest_inventory for v in variants)
    if total_inv:
        overall = (
            sum(raw_scores.get(v.id, 0) * v.latest_inventory for v in variants)
            / total_inv
        )
    else:
        overall = sum(raw_scores.values()) / len(raw_scores) if raw_scores else 0

    # 3) isolate the “sell‐through” sub‐score (1–3) for the whole product:
    #    average the individual variant sub‐scores weighted by inventory
    #    (we assume compute_inventory_health_scores gave 1–3 for the STR component)
    #    In our implementation, STR points are the first component, so we can
    #    re-run that logic here or decode them out of raw_scores—simplest is to
    #    call a thin wrapper:
    def calc_sales_subscore(v):
        # re‐compute just the STR portion for variant v
        # (you can also change compute_inventory_health_scores to return per‐component)
        # For brevity, let’s ask a mini‐helper:
        sold = (
            Sale.objects.filter(variant=v, date__gte=one_year_ago).aggregate(
                q=Sum("sold_quantity")
            )["q"]
            or 0
        )
        # category avg:
        cat_qs = Sale.objects.filter(
            variant__product__type=v.product.type, date__gte=one_year_ago
        ).aggregate(tot_rev=Sum("sold_value"), tot_qty=Sum("sold_quantity"))
        avg_sold = (cat_qs["tot_rev"] / cat_qs["tot_qty"]) if cat_qs["tot_qty"] else 1
        rel_str = sold / avg_sold if avg_sold else 0
        if rel_str >= 1.2:
            return 3
        if rel_str >= 0.8:
            return 2
        return 1

    sales_weighted = (
        sum(calc_sales_subscore(v) * v.latest_inventory for v in variants) / total_inv
        if total_inv
        else 0
    )

    # 4) restock stats
    arrivals = OrderItem.objects.filter(
        product_variant__in=variants,
        date_arrived__isnull=False,
        date_arrived__gte=one_year_ago,
    )
    restock_count = arrivals.count()
    last_arr = arrivals.order_by("-date_arrived").first()
    if last_arr:
        delta = relativedelta(today, last_arr.date_arrived)
        months_since = delta.years * 12 + delta.months
    else:
        months_since = 999

    # 5) time in stock
    first_arrival = (
        OrderItem.objects.filter(
            product_variant__in=variants, date_arrived__isnull=False
        )
        .order_by("date_arrived")
        .first()
    )
    days_in = (today - first_arrival.date_arrived).days if first_arrival else 999

    return {
        "score": float(round(overall, 1)),
        "sales_score": float(round(sales_weighted, 1)),
        "restock_count": restock_count,
        "months_since_restock": months_since,
        "days_in_stock": days_in,
        "needs_restock": months_since > 6,
    }


def calculate_dynamic_product_score(variants, simplify_type):
    """
    Given a queryset of ProductVariant annotated with `latest_inventory`,
    returns a float score (0–10) for the product overall.
    """
    today = date.today()
    six_mo_ago = today - relativedelta(months=6)

    # 1) Gather sold qty per variant (last 6 mo)
    sold_qs = (
        Sale.objects.filter(variant__in=variants, date__gte=six_mo_ago)
        .values("variant")
        .annotate(qty=Sum("sold_quantity"))
    )
    sold_map = {s["variant"]: s["qty"] for s in sold_qs}
    total_sold = sum(sold_map.values())

    # 2) Calculate total_available (stock + sold), as Decimal
    total_stock = sum(v.latest_inventory for v in variants)
    total_available = Decimal(total_stock) + Decimal(total_sold)

    # 3) Category-average sell-through rate (Decimal)
    if total_available > 0:
        avg_rate = Decimal(total_sold) / total_available
    else:
        avg_rate = Decimal("0")

    # first & last arrival dates
    arrivals = OrderItem.objects.filter(
        product_variant__in=variants, date_arrived__isnull=False
    ).order_by("date_arrived")
    if arrivals.exists():
        first_arr = arrivals.first().date_arrived
        last_arr = arrivals.last().date_arrived
    else:
        first_arr = last_arr = today

    days_in_market = (today - first_arr).days
    months_since_restock = (today.year - last_arr.year) * 12 + (
        today.month - last_arr.month
    )

    percent_remaining = (
        (Decimal(total_stock) / total_available)
        if total_available > 0
        else Decimal("1")
    )

    has_core = any(
        v.latest_inventory > 0
        and v.size in CORE_SIZES.get(simplify_type(v.product.type or ""), [])
        for v in variants
    )

    # 4) Start at 5
    score = Decimal("5")

    # — product-level sell rate vs avg_rate
    if total_available > 0:
        prod_rate = Decimal(total_sold) / total_available
    else:
        prod_rate = Decimal("0")

    if prod_rate >= avg_rate * Decimal("1.2"):
        score += 2
    elif prod_rate >= avg_rate * Decimal("0.8"):
        score += 1
    else:
        score -= 1

    # — core-stock bonus/penalty
    if has_core and days_in_market <= 180:
        score += 1
    if has_core and days_in_market > 180 and prod_rate < avg_rate * Decimal("0.8"):
        score -= 2

    # — percent remaining
    if percent_remaining <= Decimal("0.1"):
        score += 2
    elif percent_remaining >= Decimal("0.5") and not has_core:
        score -= 1

    # — restock recency
    if months_since_restock <= 1:
        score += 1
    if months_since_restock > 12:
        score -= 2

    # — cap
    score = max(Decimal("0"), min(score, Decimal("10")))

    return float(score)


CORE_SIZES = {
    "gi": ["A1", "A2", "F1", "F2"],
    "rg": ["S", "M", "L"],
    "dk": ["S", "M", "L"],
    "other": ["S", "M", "L"],
}


def normalize(value, best, worst):
    if best == worst:
        return 100
    pct = (value - worst) / (best - worst)
    return max(0, min(100, pct * 100))


def compute_product_health(product, variants, simplify_type):
    """
    Returns a dict of sub-scores and the overall 0–100 health index.
    `variants` must be annotated with .latest_inventory
    and have .size, .type, and .product__retail_price if you include margin.
    """
    today = date.today()
    # --- 1. SALES VELOCITY (last 3 mo) ---
    three_mo_ago = today - relativedelta(months=3)
    sold_qs = (
        Sale.objects.filter(variant__in=variants, date__gte=three_mo_ago)
        .values("variant")
        .annotate(q=Sum("sold_quantity"))
    )
    sold_map = {s["variant"]: s["q"] for s in sold_qs}
    total_sold = sum(sold_map.values())
    days = (today - three_mo_ago).days or 1
    avg_daily = total_sold / days
    # category avg daily
    cat_daily_map = {}
    cat_totals = {}
    for v in variants:
        cat = simplify_type(v.product.type)
        cat_totals.setdefault(cat, []).append(sold_map.get(v.id, 0))
    # flatten to average per variant, then per day
    cat_avg_daily = {
        cat: (sum(vals) / (len(vals) * days)) if vals else 0
        for cat, vals in cat_totals.items()
    }
    sv = normalize(
        avg_daily,
        best=2 * cat_avg_daily.get(simplify_type(variants[0].product.type), 1),
        worst=0,
    )

    # --- 2. SELL-THROUGH RATE (last 6 mo) ---
    six_mo_ago = today - relativedelta(months=6)
    sold6 = (
        Sale.objects.filter(variant__in=variants, date__gte=six_mo_ago).aggregate(
            s=Sum("sold_quantity")
        )["s"]
        or 0
    )
    # assume “available” = sold + current stock
    stock6 = sum(v.latest_inventory for v in variants)
    avail6 = sold6 + stock6 or 1
    strate = sold6 / avail6
    str_sc = normalize(strate, best=0.8, worst=0.2)

    # --- 3. STOCK COVERAGE DAYS ---
    cov_days = (stock6 / (sold6 / days * 2)) if sold6 else 90
    cd_sc = normalize(cov_days, best=14, worst=90)

    # --- 4. STOCK AGE (days since first arrival) ---
    arrivals = OrderItem.objects.filter(
        product_variant__in=variants, date_arrived__isnull=False
    ).order_by("date_arrived")
    first = arrivals.first().date_arrived if arrivals.exists() else today
    age = (today - first).days
    age_sc = normalize(age, best=0, worst=365)

    # --- 5. CORE VARIANT COVERAGE (%) ---
    core_sizes = CORE_SIZES.get(simplify_type(variants[0].product.type), [])
    core_in_stock = sum(
        1 for v in variants if v.size in core_sizes and v.latest_inventory > 0
    )
    core_pct = (core_in_stock / len(core_sizes)) if core_sizes else 0
    core_sc = normalize(core_pct, best=1, worst=0)

    # --- 6. RESTOCK FREQUENCY (last 12 mo) ---
    year_ago = today - relativedelta(months=12)
    restocks = (
        OrderItem.objects.filter(
            product_variant__in=variants, date_arrived__gte=year_ago
        )
        .values("date_arrived")
        .distinct()
        .count()
    )
    rs_sc = normalize(restocks, best=12, worst=0)

    # --- 7. RETURN RATE (last 6 mo) ---
    returned = (
        Sale.objects.filter(variant__in=variants, date__gte=six_mo_ago).aggregate(
            r=Sum("return_quantity")
        )["r"]
        or 0
    )
    rrate = returned / sold6 if sold6 else 0
    rr_sc = 100 - normalize(rrate, best=0, worst=0.3)

    # --- 8. MARGIN (%) optional ---
    # avg_sale_price = ...  # pull from your data
    # avg_cost_price = ...
    # margin_pct = (avg_sale_price - avg_cost_price) / avg_sale_price
    # m_sc = normalize(margin_pct, best=0.6, worst=0)

    # --- Weighted aggregate ---
    weights = {
        "sv": 0.25,
        "str": 0.20,
        "cd": 0.15,
        "age": 0.10,
        "core": 0.10,
        "rs": 0.10,
        "rr": 0.05,
        # 'm':    0.05,
    }
    overall = (
        sv * weights["sv"]
        + str_sc * weights["str"]
        + cd_sc * weights["cd"]
        + age_sc * weights["age"]
        + core_sc * weights["core"]
        + rs_sc * weights["rs"]
        + rr_sc * weights["rr"]
        # + m_sc * weights['m']
    )

    return {
        "subscores": {
            "sales_velocity": round(sv, 1),
            "sell_through": round(str_sc, 1),
            "coverage_days": round(cd_sc, 1),
            "stock_age": round(age_sc, 1),
            "core_coverage": round(core_sc, 1),
            "restocks": round(rs_sc, 1),
            "return_rate": round(rr_sc, 1),
            # 'margin': round(m_sc,1),
        },
        "overall_score": round(overall, 1),
    }


# Groups used for restock checks
def _restock_groups():
    setting = RestockSetting.objects.first()
    if setting:
        return setting.groups.all()
    return Group.objects.filter(name="core")



def get_low_stock_products(queryset):
    """Return items with less than 3 months of stock remaining.

    This uses an adjusted sales speed that ignores months where the variant was
    completely out of stock.  It averages the speed over the last 12, 6 and
    3 months and compares current stock against that average.
    """

    today = date.today()

    groups = _restock_groups()

    if queryset.model == ProductVariant:
        variant_qs = (
            queryset.filter(product__decommissioned=False, product__groups__in=groups)
            .distinct()

        )
        return_products = False
    elif queryset.model == Product:
        product_qs = queryset.filter(
            decommissioned=False,
<<<<<<< HEAD
            groups__name="Core",
=======
            groups__in=groups,

>>>>>>> 41a03bdc
        ).distinct()
        variant_qs = ProductVariant.objects.filter(product__in=product_qs)
        return_products = True
    else:
        raise ValueError("Queryset must be for Product or ProductVariant")

    # Prefetch related objects so all calculations happen in Python without
    # triggering additional queries.
    variants = list(
        variant_qs.select_related("product").prefetch_related("sales", "snapshots")
    )

    month_start = today.replace(day=1)


    low_variants = []
    for v in variants:
        # Determine the latest inventory count from snapshots
        latest_inv = 0
        latest_dt = None
        for snap in v.snapshots.all():
            if latest_dt is None or snap.date > latest_dt:
                latest_dt = snap.date
                latest_inv = snap.inventory_count
        v.latest_inventory = latest_inv

        # Build per-month sales totals and stock levels
        sales_by_month = {}
        events = []
        for snap in v.snapshots.all():
            events.append((snap.date, 'snapshot', snap.inventory_count))
        for sale in v.sales.all():
            events.append((sale.date, 'sale', sale.sold_quantity))
            m = sale.date.replace(day=1)
            sales_by_month[m] = sales_by_month.get(m, 0) + (sale.sold_quantity or 0)
        events.sort(key=lambda x: x[0])

        inventory_by_month = {}
        idx = 0
        current_inv = 0
        months = [month_start - relativedelta(months=i) for i in reversed(range(12))]
        for m in months:
            month_end = (m + relativedelta(months=1)) - timedelta(days=1)
            while idx < len(events) and events[idx][0] <= month_end:
                dt, typ, qty = events[idx]
                if typ == 'snapshot':
                    current_inv = qty
                else:  # sale
                    current_inv -= qty
                idx += 1
            inventory_by_month[m] = current_inv

        def _avg_speed(months):
            total = 0
            periods = 0
            for i in range(months):
                m = month_start - relativedelta(months=i)
                sold = sales_by_month.get(m, 0)
                had_stock = inventory_by_month.get(m, 0) > 0
                if sold or had_stock:
                    periods += 1
                    total += sold
            return (total / periods) if periods else 0.0

        avg12 = _avg_speed(12)
        avg6 = _avg_speed(6)
        avg3 = _avg_speed(3)
        avg_speed = (avg12 + avg6 + avg3) / 3.0

        v.months_left = (v.latest_inventory / avg_speed) if avg_speed > 0 else None
        if v.months_left is not None and v.months_left < 3:
            low_variants.append(v)

    if return_products:
        return list({v.product for v in low_variants})
    return low_variants<|MERGE_RESOLUTION|>--- conflicted
+++ resolved
@@ -920,12 +920,7 @@
     elif queryset.model == Product:
         product_qs = queryset.filter(
             decommissioned=False,
-<<<<<<< HEAD
-            groups__name="Core",
-=======
             groups__in=groups,
-
->>>>>>> 41a03bdc
         ).distinct()
         variant_qs = ProductVariant.objects.filter(product__in=product_qs)
         return_products = True
