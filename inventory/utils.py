import calendar
import math
import json

from collections import defaultdict
from datetime import date, datetime, timedelta
from typing import List, Optional, Sequence, Dict, Any, Iterable
from decimal import Decimal

from dateutil.relativedelta import relativedelta
from django.db.models import (
    Count,
    F,
    Q,
    Sum,
    Subquery,
    OuterRef,
    Value,
    IntegerField,
    DecimalField,
    Prefetch,
    ExpressionWrapper,
    FloatField,
    Case,
    When,
)
from django.db.models.functions import Coalesce


from .models import Sale, InventorySnapshot, Product, ProductVariant, OrderItem


# Create a mapping from size code to its order index.
SIZE_ORDER = {
    code: index for index, (code, label) in enumerate(ProductVariant.SIZE_CHOICES)
}


# — Helper to bucket types into our four categories —
def _simplify_type(type_code):
    tc = (type_code or "").lower()
    if tc == "gi":
        return "gi"
    elif "rashguard" in tc or "rg" in tc:
        return "rg"
    elif "shorts" in tc or tc == "dk":
        return "dk"
    return "other"


def calculate_size_order_mix(
    *,
    category: Optional[str] = None,
    months: int = 6,
    recency_weights: Optional[Sequence[float]] = None,
    today: date = None
) -> List[Dict[str, Any]]:
    """
    Returns an ordered list (XS → XXL) of dicts with:
      - size
      - avg_monthly (weighted)
      - ending_stock
      - sell_through
      - demand_score
      - ideal_pct  (sums to ~100)
    Filters all queries to the given `category` (type code).
    """

    # 0) Setup
    today = today or date.today()
    # uniform weights if none provided
    if recency_weights is None or len(recency_weights) != months:
        recency_weights = [1.0 / months] * months

    # 1) Base querysets, optionally filtered by category
    sale_qs = Sale.objects.filter(date__lte=today)
    snap_qs = InventorySnapshot.objects.filter(date__lte=today)
    if category and category != "all":
        sale_qs = sale_qs.filter(variant__product__type=category)
        snap_qs = snap_qs.filter(product_variant__product__type=category)

    # 2) Compute weighted total sales per size over past `months`
    weighted_sales: Dict[str, float] = defaultdict(float)
    for idx in range(months):
        weight = recency_weights[idx]
        month_start = today.replace(day=1) - relativedelta(months=idx)
        # end of that month:
        dim = calendar.monthrange(month_start.year, month_start.month)[1]
        month_end = month_start.replace(day=dim)
        # sum sold per size in that slice
        monthly = (
            sale_qs.filter(date__gte=month_start, date__lte=month_end)
            .values(size=F("variant__size"))
            .annotate(qty=Sum("sold_quantity"))
        )
        for row in monthly:
            weighted_sales[row["size"]] += row["qty"] * weight

    # 3) Determine the last snapshot date (overall) and ending stock per size
    last_snap_date = snap_qs.order_by("-date").values_list("date", flat=True).first()
    ending_stock_map: Dict[str, int] = {}
    if last_snap_date:
        ending = (
            snap_qs.filter(date=last_snap_date)
            .values(size=F("product_variant__size"))
            .annotate(onhand=Sum("inventory_count"))
        )
        for row in ending:
            ending_stock_map[row["size"]] = row["onhand"]

    # 4) Compute metrics per size
    demand_scores: Dict[str, float] = {}
    for size, avg in weighted_sales.items():
        E = ending_stock_map.get(size, 0)
        S = avg
        # sell-through fraction
        R = 1.0 if (S + E) == 0 else (S / (S + E))
        score = S * R
        demand_scores[size] = score

    # 5) Normalize into percentages
    total_score = sum(demand_scores.values()) or 1.0
    ideal_pct = {
        size: (score / total_score) * 100 for size, score in demand_scores.items()
    }

    # 6) Build result in fixed XS→XXL order
    size_order = ["XS", "S", "M", "L", "XL", "XXL"]
    result = []
    for sz in size_order:
        result.append(
            {
                "size": sz,
                "avg_monthly": round(weighted_sales.get(sz, 0), 1),
                "ending_stock": ending_stock_map.get(sz, 0),
                "sell_through": round(
                    (
                        1.0
                        if (weighted_sales.get(sz, 0) + ending_stock_map.get(sz, 0))
                        == 0
                        else weighted_sales.get(sz, 0)
                        / (weighted_sales.get(sz, 0) + ending_stock_map.get(sz, 0))
                    ),
                    2,
                ),
                "demand_score": round(demand_scores.get(sz, 0), 1),
                "ideal_pct": round(ideal_pct.get(sz, 0), 1),
            }
        )
    return result


def compute_safe_stock(variants):
    """
    Compute safe stock data and product-level summary for a list of variants.
    Returns (safe_stock_data, product_safe_summary).
    """
    safe_stock_data = []
    # Determine date thresholds
    today = datetime.today()
    current_month = today.replace(day=1)
    twelve_months_ago = current_month - relativedelta(months=12)
    six_months_ago = current_month - relativedelta(months=6)
    three_months_ago = current_month - relativedelta(months=3)

    for v in variants:
        current = v.latest_inventory
        sold_12 = v.sales.filter(date__gte=twelve_months_ago).aggregate(
            total=Coalesce(Sum("sold_quantity"), Value(0), output_field=IntegerField())
        )["total"]
        sold_6 = v.sales.filter(date__gte=six_months_ago).aggregate(
            total=Coalesce(Sum("sold_quantity"), Value(0), output_field=IntegerField())
        )["total"]
        sold_3 = v.sales.filter(date__gte=three_months_ago).aggregate(
            total=Coalesce(Sum("sold_quantity"), Value(0), output_field=IntegerField())
        )["total"]

        avg_12 = sold_12 / 12.0
        avg_6 = sold_6 / 6.0
        avg_3 = sold_3 / 3.0
        avg_speed = (avg_12 + avg_6 + avg_3) / 3.0

        min_threshold = avg_12 * 2
        ideal_level = avg_12 * 6
        restock_qty = ideal_level  # requirement for 6 months

        if avg_3 > avg_speed:
            trend = "up"
        elif avg_3 < avg_speed:
            trend = "down"
        else:
            trend = "flat"

        safe_stock_data.append(
            {
                "variant_code": v.variant_code,
                "variant_size": v.size,
                "current_stock": current,
                "avg_speed": round(avg_speed, 1),
                "min_threshold": math.ceil(min_threshold),
                "restock_qty": math.ceil(restock_qty),
                "trend": trend,
            }
        )

    # Sort by size order
    safe_stock_data.sort(key=lambda x: SIZE_ORDER.get(x["variant_size"], 9999))

    # Product-level summary (exclude zero-speed variants)
    filtered = [r for r in safe_stock_data if r["avg_speed"] > 0]
    product_safe_summary = {
        "total_current_stock": sum(r["current_stock"] for r in filtered),
        "avg_speed": round(sum(r["avg_speed"] for r in filtered), 1) if filtered else 0,
        "total_restock_needed": math.ceil(sum(r["restock_qty"] for r in filtered)),
    }

    return {
        "safe_stock_data": safe_stock_data,
        "product_safe_summary": product_safe_summary,
    }


def compute_variant_projection(variants):
    """
    Compute variant-level stock projection data for Chart.js.
    Returns dict with key 'stock_chart_data' (a JSON string).
    """
    # 1) Define your date boundaries here
    today = datetime.today()
    current_month = today.replace(day=1)
    six_months_ago = current_month - relativedelta(months=6)

    # 2) Build your 12-month projection exactly as on inventory page
    next_12 = [current_month + relativedelta(months=i) for i in range(13)]
    stock_chart_data = {
        "months": [m.strftime("%Y-%m") for m in next_12],
        "variant_lines": [],
    }
    for v in variants:
        curr = v.latest_inventory
        sold_6 = v.sales.filter(date__gte=six_months_ago).aggregate(
            total=Coalesce(Sum("sold_quantity"), Value(0), output_field=IntegerField())
        )["total"]
        speed = sold_6 / 6.0

        # collect future restocks
        restocks = {}
        for oi in v.order_items.filter(date_expected__gte=current_month):
            mon = oi.date_expected.replace(day=1)
            restocks[mon] = restocks.get(mon, 0) + oi.quantity

        # simulate month-by-month
        levels = [curr]
        for j in range(1, 13):
            lvl = levels[-1] - speed
            dt = (current_month + relativedelta(months=j)).date()
            lvl += restocks.get(dt, 0)
            levels.append(max(lvl, 0))

        stock_chart_data["variant_lines"].append(
            {
                "variant_name": v.variant_code,
                "stock_levels": levels,
            }
        )

    return {
        "stock_chart_data": json.dumps(stock_chart_data),
    }


def compute_sales_aggregates(product):
    """
    Compute sales aggregates and price info for a product.
    Returns dict with 'avg_sale_price', 'total_sold_qty', 'total_sold_value', 'retail_price'.
    """
    variants = ProductVariant.objects.filter(product=product)
    sale_agg = Sale.objects.filter(variant__in=variants).aggregate(
        total_qty=Coalesce(Sum("sold_quantity"), Value(0), output_field=IntegerField()),
        total_val=Coalesce(Sum("sold_value"), Value(0), output_field=DecimalField()),
    )
    avg_sale_price = (
        round(sale_agg["total_val"] / sale_agg["total_qty"], 2)
        if sale_agg["total_qty"]
        else 0
    )

    # Ensure retail_price is numeric
    from decimal import Decimal

    retail_price = (
        product.retail_price if product.retail_price is not None else Decimal("0.00")
    )

    # Calculate discount percentage safely
    if retail_price > 0:
        discount_pct = round(
            (retail_price - Decimal(avg_sale_price)) / retail_price * 100, 0
        )
    else:
        discount_pct = 0

    return {
        "avg_sale_price": avg_sale_price,
        "total_sold_qty": sale_agg["total_qty"],
        "total_sold_value": sale_agg["total_val"],
        "retail_price": retail_price,
        "discount_pct": discount_pct,
    }


def get_product_sales_data(
    product: Product, start_date: Optional[date] = None, end_date: Optional[date] = None
) -> Dict[str, Any]:
    """
    Returns sales & order metrics for a single product:
      - total_qty:     total units sold
      - total_value:   total revenue from those sales
      - avg_price:     total_value / total_qty (0 if none)
      - on_order_qty:  units currently on order (date_expected >= today)
      - discount_pct:  percent off retail_price vs avg_price
    """
    # 1) Sales aggregates
    qs = Sale.objects.filter(variant__product=product)
    if start_date:
        qs = qs.filter(date__gte=start_date)
    if end_date:
        qs = qs.filter(date__lte=end_date)

    agg = qs.aggregate(
        total_qty=Coalesce(Sum("sold_quantity"), Value(0), output_field=IntegerField()),
        total_value=Coalesce(Sum("sold_value"), Value(0), output_field=DecimalField()),
    )
    total_qty = agg["total_qty"]
    total_value = agg["total_value"]
    avg_price = (total_value / total_qty) if total_qty else Decimal("0.00")
    avg_price = round(avg_price, 2)

    # 2) On-order quantity
    today = date.today()
    on_order = OrderItem.objects.filter(
        product_variant__product=product, date_expected__gte=today
    ).aggregate(qty=Coalesce(Sum("quantity"), Value(0), output_field=IntegerField()))[
        "qty"
    ]

    # 3) Discount percentage
    retail = product.retail_price or Decimal("0.00")
    if retail > 0:
        discount_pct = round((retail - avg_price) / retail * 100, 0)
    else:
        discount_pct = 0

    return {
        "total_qty": total_qty,
        "total_value": total_value,
        "avg_price": avg_price,
        "on_order_qty": on_order,
        "discount_pct": discount_pct,
    }


def get_products_sales_data(
    products: Iterable[Product],
    start_date: Optional[date] = None,
    end_date: Optional[date] = None,
) -> Dict[int, Dict[str, Any]]:
    """
    Batch version: returns a dict mapping product.id → its sales_data dict.
    """
    return {
        p.id: get_product_sales_data(p, start_date=start_date, end_date=end_date)
        for p in products
    }


def calculate_estimated_inventory_sales_value(variants, _simplify_type):
    """
    Given a queryset of ProductVariant annotated with `latest_inventory`,
    returns the Decimal total of (stock × avg selling price), where:
      - avg selling price per variant = total revenue / total qty sold
      - fallback is the avg price for the variant’s category
    `simplify_type` is your function to bucket a type_code into a category key.
    """
    # 1) Per‐variant stats
    stats = Sale.objects.values("variant").annotate(
        total_revenue=Sum("sold_value"), total_qty=Sum("sold_quantity")
    )
    avg_price_map = {
        s["variant"]: s["total_revenue"] / s["total_qty"]
        for s in stats
        if s["total_qty"]
    }

    # 2) Category‐level fallback
    cat_stats = (
        Sale.objects.select_related("variant__product")
        .annotate(cat=F("variant__product__type"))
        .values("cat")
        .annotate(total_revenue=Sum("sold_value"), total_qty=Sum("sold_quantity"))
    )
    category_avg = {
        _simplify_type(s["cat"]): s["total_revenue"] / s["total_qty"]
        for s in cat_stats
        if s["total_qty"]
    }

    # 3) Sum up
    total = Decimal("0")
    for v in variants:
        unit_avg = avg_price_map.get(v.id)
        if unit_avg is None:
            unit_avg = category_avg.get(_simplify_type(v.product.type), Decimal("0"))
        total += Decimal(v.latest_inventory) * Decimal(unit_avg)
    return total


def calculate_on_paper_inventory_value(variants):
    """
    Returns: Decimal total of (stock × product.retail_price), i.e.
    maximum theoretical value if sold at 100% retail.
    """
    agg = variants.aggregate(
        total=Sum(
            ExpressionWrapper(
                F("latest_inventory") * F("product__retail_price"),
                output_field=DecimalField(),
            )
        )
    )["total"]
    return agg or Decimal("0")


# Define your “core” sizes for each category
CORE_SIZES = {
    "gi": ["A1", "A2", "F1", "F2"],
    "ng": ["S", "M", "L"],  # nogi / rashguard / shorts share cores
    "rg": ["S", "M", "L"],
    "dk": ["S", "M", "L"],
}


def compute_inventory_health_scores(variants, _simplify_type):
    """
    Given a queryset of ProductVariant annotated with `latest_inventory`,
    returns a dict mapping variant.id → int health_score.

    Components of the score (higher is “healthier”):
      1) Sell‐through rate vs category avg (3 / 2 / 1 points)
      2) Core‐size in stock?             (2 or 0 points)
      3) Recency of last restock (months) (2 / 1 / 0 points)
      4) Time since first arrival (days)  (1 or 0 points)
    """
    today = date.today()
    six_months_ago = today - relativedelta(months=6)

    # 1) Total sold per variant over last 6m
    sold_qs = (
        Sale.objects.filter(variant__in=variants, date__gte=six_months_ago)
        .values("variant")
        .annotate(total_qty=Sum("sold_quantity"))
    )
    sold_map = {s["variant"]: s["total_qty"] for s in sold_qs}

    # 2) Build category‐level averages
    #    count how many variants in each category
    cat_counts = defaultdict(int)
    for v in variants:
        cat_counts[_simplify_type(v.product.type or "")] += 1

    #    sum sold by category
    cat_sold = defaultdict(int)
    for vid, qty in sold_map.items():
        # find that variant’s type
        try:
            v = next(x for x in variants if x.id == vid)
            cat = _simplify_type(v.product.type or "")
        except StopIteration:
            continue
        cat_sold[cat] += qty

    cat_avg = {
        cat: (cat_sold[cat] / cat_counts[cat])
        for cat in cat_counts
        if cat_counts[cat] > 0
    }

    # 3) Compute a score for each variant
    scores = {}
    for v in variants:
        vid = v.id
        cat = _simplify_type(v.product.type or "")

        # — Sell‐through rate relative score (3/2/1)
        sold = sold_map.get(vid, 0)
        avg_sold = cat_avg.get(cat, 1)
        rel_str = sold / avg_sold if avg_sold else 0
        if rel_str >= 1.2:
            str_score = 3
        elif rel_str >= 0.8:
            str_score = 2
        else:
            str_score = 1

        # — Core‐size availability (2 / 0)
        core_sizes = CORE_SIZES.get(cat, [])
        has_core = v.size in core_sizes and v.latest_inventory > 0
        core_score = 2 if has_core else 0

        # — Months since last restock (2 / 1 / 0)
        last_arrival = (
            OrderItem.objects.filter(product_variant=v, date_arrived__isnull=False)
            .order_by("-date_arrived")
            .values_list("date_arrived", flat=True)
            .first()
        )
        if last_arrival:
            months_since = (today.year - last_arrival.year) * 12 + (
                today.month - last_arrival.month
            )
        else:
            months_since = 13
        if months_since < 6:
            restock_score = 2
        elif months_since < 12:
            restock_score = 1
        else:
            restock_score = 0

        # — Days since first arrival (1 / 0)
        first_arrival = (
            OrderItem.objects.filter(product_variant=v, date_arrived__isnull=False)
            .order_by("date_arrived")
            .values_list("date_arrived", flat=True)
            .first()
        )
        days_in_stock = (today - first_arrival).days if first_arrival else 366
        days_score = 1 if days_in_stock < 365 else 0

        # — Total health score
        scores[vid] = str_score + core_score + restock_score + days_score

    return scores


def get_product_health_metrics(variants, _simplify_type):
    """
    Given a ProductVariant queryset annotated with `latest_inventory`:
      - returns a dict of metrics:
        - score            : overall weighted‐average health (1–8)
        - sales_score      : sell‐through sub‐score (1–3)
        - restock_count    : how many times we've restocked in the last year
        - months_since_restock : int months since last restock
        - days_in_stock    : days since first arrival
        - needs_restock    : True if months_since_restock > 6
    """
    today = date.today()
    one_year_ago = today - relativedelta(years=1)

    # 1) build the per‐variant health scores we already had
    raw_scores = compute_inventory_health_scores(variants, _simplify_type)

    # 2) weighted‐average overall score
    total_inv = sum(v.latest_inventory for v in variants)
    if total_inv:
        overall = (
            sum(raw_scores.get(v.id, 0) * v.latest_inventory for v in variants)
            / total_inv
        )
    else:
        overall = sum(raw_scores.values()) / len(raw_scores) if raw_scores else 0

    # 3) isolate the “sell‐through” sub‐score (1–3) for the whole product:
    #    average the individual variant sub‐scores weighted by inventory
    #    (we assume compute_inventory_health_scores gave 1–3 for the STR component)
    #    In our implementation, STR points are the first component, so we can
    #    re-run that logic here or decode them out of raw_scores—simplest is to
    #    call a thin wrapper:
    def calc_sales_subscore(v):
        # re‐compute just the STR portion for variant v
        # (you can also change compute_inventory_health_scores to return per‐component)
        # For brevity, let’s ask a mini‐helper:
        sold = (
            Sale.objects.filter(variant=v, date__gte=one_year_ago).aggregate(
                q=Sum("sold_quantity")
            )["q"]
            or 0
        )
        # category avg:
        cat_qs = Sale.objects.filter(
            variant__product__type=v.product.type, date__gte=one_year_ago
        ).aggregate(tot_rev=Sum("sold_value"), tot_qty=Sum("sold_quantity"))
        avg_sold = (cat_qs["tot_rev"] / cat_qs["tot_qty"]) if cat_qs["tot_qty"] else 1
        rel_str = sold / avg_sold if avg_sold else 0
        if rel_str >= 1.2:
            return 3
        if rel_str >= 0.8:
            return 2
        return 1

    sales_weighted = (
        sum(calc_sales_subscore(v) * v.latest_inventory for v in variants) / total_inv
        if total_inv
        else 0
    )

    # 4) restock stats
    arrivals = OrderItem.objects.filter(
        product_variant__in=variants,
        date_arrived__isnull=False,
        date_arrived__gte=one_year_ago,
    )
    restock_count = arrivals.count()
    last_arr = arrivals.order_by("-date_arrived").first()
    if last_arr:
        delta = relativedelta(today, last_arr.date_arrived)
        months_since = delta.years * 12 + delta.months
    else:
        months_since = 999

    # 5) time in stock
    first_arrival = (
        OrderItem.objects.filter(
            product_variant__in=variants, date_arrived__isnull=False
        )
        .order_by("date_arrived")
        .first()
    )
    days_in = (today - first_arrival.date_arrived).days if first_arrival else 999

    return {
        "score": float(round(overall, 1)),
        "sales_score": float(round(sales_weighted, 1)),
        "restock_count": restock_count,
        "months_since_restock": months_since,
        "days_in_stock": days_in,
        "needs_restock": months_since > 6,
    }


def calculate_dynamic_product_score(variants, simplify_type):
    """
    Given a queryset of ProductVariant annotated with `latest_inventory`,
    returns a float score (0–10) for the product overall.
    """
    today = date.today()
    six_mo_ago = today - relativedelta(months=6)

    # 1) Gather sold qty per variant (last 6 mo)
    sold_qs = (
        Sale.objects.filter(variant__in=variants, date__gte=six_mo_ago)
        .values("variant")
        .annotate(qty=Sum("sold_quantity"))
    )
    sold_map = {s["variant"]: s["qty"] for s in sold_qs}
    total_sold = sum(sold_map.values())

    # 2) Calculate total_available (stock + sold), as Decimal
    total_stock = sum(v.latest_inventory for v in variants)
    total_available = Decimal(total_stock) + Decimal(total_sold)

    # 3) Category-average sell-through rate (Decimal)
    if total_available > 0:
        avg_rate = Decimal(total_sold) / total_available
    else:
        avg_rate = Decimal("0")

    # first & last arrival dates
    arrivals = OrderItem.objects.filter(
        product_variant__in=variants, date_arrived__isnull=False
    ).order_by("date_arrived")
    if arrivals.exists():
        first_arr = arrivals.first().date_arrived
        last_arr = arrivals.last().date_arrived
    else:
        first_arr = last_arr = today

    days_in_market = (today - first_arr).days
    months_since_restock = (today.year - last_arr.year) * 12 + (
        today.month - last_arr.month
    )

    percent_remaining = (
        (Decimal(total_stock) / total_available)
        if total_available > 0
        else Decimal("1")
    )

    has_core = any(
        v.latest_inventory > 0
        and v.size in CORE_SIZES.get(simplify_type(v.product.type or ""), [])
        for v in variants
    )

    # 4) Start at 5
    score = Decimal("5")

    # — product-level sell rate vs avg_rate
    if total_available > 0:
        prod_rate = Decimal(total_sold) / total_available
    else:
        prod_rate = Decimal("0")

    if prod_rate >= avg_rate * Decimal("1.2"):
        score += 2
    elif prod_rate >= avg_rate * Decimal("0.8"):
        score += 1
    else:
        score -= 1

    # — core-stock bonus/penalty
    if has_core and days_in_market <= 180:
        score += 1
    if has_core and days_in_market > 180 and prod_rate < avg_rate * Decimal("0.8"):
        score -= 2

    # — percent remaining
    if percent_remaining <= Decimal("0.1"):
        score += 2
    elif percent_remaining >= Decimal("0.5") and not has_core:
        score -= 1

    # — restock recency
    if months_since_restock <= 1:
        score += 1
    if months_since_restock > 12:
        score -= 2

    # — cap
    score = max(Decimal("0"), min(score, Decimal("10")))

    return float(score)


CORE_SIZES = {
    "gi": ["A1", "A2", "F1", "F2"],
    "rg": ["S", "M", "L"],
    "dk": ["S", "M", "L"],
    "other": ["S", "M", "L"],
}


def normalize(value, best, worst):
    if best == worst:
        return 100
    pct = (value - worst) / (best - worst)
    return max(0, min(100, pct * 100))


def compute_product_health(product, variants, simplify_type):
    """
    Returns a dict of sub-scores and the overall 0–100 health index.
    `variants` must be annotated with .latest_inventory
    and have .size, .type, and .product__retail_price if you include margin.
    """
    today = date.today()
    # --- 1. SALES VELOCITY (last 3 mo) ---
    three_mo_ago = today - relativedelta(months=3)
    sold_qs = (
        Sale.objects.filter(variant__in=variants, date__gte=three_mo_ago)
        .values("variant")
        .annotate(q=Sum("sold_quantity"))
    )
    sold_map = {s["variant"]: s["q"] for s in sold_qs}
    total_sold = sum(sold_map.values())
    days = (today - three_mo_ago).days or 1
    avg_daily = total_sold / days
    # category avg daily
    cat_daily_map = {}
    cat_totals = {}
    for v in variants:
        cat = simplify_type(v.product.type)
        cat_totals.setdefault(cat, []).append(sold_map.get(v.id, 0))
    # flatten to average per variant, then per day
    cat_avg_daily = {
        cat: (sum(vals) / (len(vals) * days)) if vals else 0
        for cat, vals in cat_totals.items()
    }
    sv = normalize(
        avg_daily,
        best=2 * cat_avg_daily.get(simplify_type(variants[0].product.type), 1),
        worst=0,
    )

    # --- 2. SELL-THROUGH RATE (last 6 mo) ---
    six_mo_ago = today - relativedelta(months=6)
    sold6 = (
        Sale.objects.filter(variant__in=variants, date__gte=six_mo_ago).aggregate(
            s=Sum("sold_quantity")
        )["s"]
        or 0
    )
    # assume “available” = sold + current stock
    stock6 = sum(v.latest_inventory for v in variants)
    avail6 = sold6 + stock6 or 1
    strate = sold6 / avail6
    str_sc = normalize(strate, best=0.8, worst=0.2)

    # --- 3. STOCK COVERAGE DAYS ---
    cov_days = (stock6 / (sold6 / days * 2)) if sold6 else 90
    cd_sc = normalize(cov_days, best=14, worst=90)

    # --- 4. STOCK AGE (days since first arrival) ---
    arrivals = OrderItem.objects.filter(
        product_variant__in=variants, date_arrived__isnull=False
    ).order_by("date_arrived")
    first = arrivals.first().date_arrived if arrivals.exists() else today
    age = (today - first).days
    age_sc = normalize(age, best=0, worst=365)

    # --- 5. CORE VARIANT COVERAGE (%) ---
    core_sizes = CORE_SIZES.get(simplify_type(variants[0].product.type), [])
    core_in_stock = sum(
        1 for v in variants if v.size in core_sizes and v.latest_inventory > 0
    )
    core_pct = (core_in_stock / len(core_sizes)) if core_sizes else 0
    core_sc = normalize(core_pct, best=1, worst=0)

    # --- 6. RESTOCK FREQUENCY (last 12 mo) ---
    year_ago = today - relativedelta(months=12)
    restocks = (
        OrderItem.objects.filter(
            product_variant__in=variants, date_arrived__gte=year_ago
        )
        .values("date_arrived")
        .distinct()
        .count()
    )
    rs_sc = normalize(restocks, best=12, worst=0)

    # --- 7. RETURN RATE (last 6 mo) ---
    returned = (
        Sale.objects.filter(variant__in=variants, date__gte=six_mo_ago).aggregate(
            r=Sum("return_quantity")
        )["r"]
        or 0
    )
    rrate = returned / sold6 if sold6 else 0
    rr_sc = 100 - normalize(rrate, best=0, worst=0.3)

    # --- 8. MARGIN (%) optional ---
    # avg_sale_price = ...  # pull from your data
    # avg_cost_price = ...
    # margin_pct = (avg_sale_price - avg_cost_price) / avg_sale_price
    # m_sc = normalize(margin_pct, best=0.6, worst=0)

    # --- Weighted aggregate ---
    weights = {
        "sv": 0.25,
        "str": 0.20,
        "cd": 0.15,
        "age": 0.10,
        "core": 0.10,
        "rs": 0.10,
        "rr": 0.05,
        # 'm':    0.05,
    }
    overall = (
        sv * weights["sv"]
        + str_sc * weights["str"]
        + cd_sc * weights["cd"]
        + age_sc * weights["age"]
        + core_sc * weights["core"]
        + rs_sc * weights["rs"]
        + rr_sc * weights["rr"]
        # + m_sc * weights['m']
    )

    return {
        "subscores": {
            "sales_velocity": round(sv, 1),
            "sell_through": round(str_sc, 1),
            "coverage_days": round(cd_sc, 1),
            "stock_age": round(age_sc, 1),
            "core_coverage": round(core_sc, 1),
            "restocks": round(rs_sc, 1),
            "return_rate": round(rr_sc, 1),
            # 'margin': round(m_sc,1),
        },
        "overall_score": round(overall, 1),
    }


def get_low_stock_products(queryset):
    """Return items with less than 3 months of stock remaining.

    This uses an adjusted sales speed that ignores months where the variant was
    completely out of stock.  It averages the speed over the last 12, 6 and
    3 months and compares current stock against that average.
    """

    today = date.today()

    if queryset.model == ProductVariant:
        variant_qs = queryset.filter(
            product__decommissioned=False,
            product__groups__name="core",
        )
        return_products = False
    elif queryset.model == Product:
        product_qs = queryset.filter(
            decommissioned=False,
            groups__name="core",
        ).distinct()
        variant_qs = ProductVariant.objects.filter(product__in=product_qs)
        return_products = True
    else:
        raise ValueError("Queryset must be for Product or ProductVariant")

    # Prefetch related objects so all calculations happen in Python without
    # triggering additional queries.
    variants = list(
<<<<<<< HEAD
        variant_qs.select_related("product").prefetch_related("sales", "snapshots")
=======
        variant_qs.prefetch_related("sales", "snapshots", "product")
>>>>>>> 86f078ed
    )

    month_start = today.replace(day=1)

    low_variants = []
    for v in variants:
        # Determine the latest inventory count from snapshots
        latest_inv = 0
        latest_dt = None
        for snap in v.snapshots.all():
            if latest_dt is None or snap.date > latest_dt:
                latest_dt = snap.date
                latest_inv = snap.inventory_count
        v.latest_inventory = latest_inv

        # Build per-month sales totals and stock levels
        sales_by_month = {}
        events = []
        for snap in v.snapshots.all():
            events.append((snap.date, 'snapshot', snap.inventory_count))
        for sale in v.sales.all():
            events.append((sale.date, 'sale', sale.sold_quantity))
            m = sale.date.replace(day=1)
            sales_by_month[m] = sales_by_month.get(m, 0) + (sale.sold_quantity or 0)
        events.sort(key=lambda x: x[0])

        inventory_by_month = {}
        idx = 0
        current_inv = 0
        months = [month_start - relativedelta(months=i) for i in reversed(range(12))]
        for m in months:
            month_end = (m + relativedelta(months=1)) - timedelta(days=1)
            while idx < len(events) and events[idx][0] <= month_end:
                dt, typ, qty = events[idx]
                if typ == 'snapshot':
                    current_inv = qty
                else:  # sale
                    current_inv -= qty
                idx += 1
            inventory_by_month[m] = current_inv

<<<<<<< HEAD
=======

>>>>>>> 86f078ed
        def _avg_speed(months):
            total = 0
            periods = 0
            for i in range(months):
                m = month_start - relativedelta(months=i)
                sold = sales_by_month.get(m, 0)
                had_stock = inventory_by_month.get(m, 0) > 0
                if sold or had_stock:
                    periods += 1
                    total += sold
            return (total / periods) if periods else 0.0

        avg12 = _avg_speed(12)
        avg6 = _avg_speed(6)
        avg3 = _avg_speed(3)
        avg_speed = (avg12 + avg6 + avg3) / 3.0

        v.months_left = (v.latest_inventory / avg_speed) if avg_speed > 0 else None
        if v.months_left is not None and v.months_left < 3:
            low_variants.append(v)

    if return_products:
        return list({v.product for v in low_variants})
    return low_variants<|MERGE_RESOLUTION|>--- conflicted
+++ resolved
@@ -910,11 +910,8 @@
     # Prefetch related objects so all calculations happen in Python without
     # triggering additional queries.
     variants = list(
-<<<<<<< HEAD
         variant_qs.select_related("product").prefetch_related("sales", "snapshots")
-=======
-        variant_qs.prefetch_related("sales", "snapshots", "product")
->>>>>>> 86f078ed
+
     )
 
     month_start = today.replace(day=1)
@@ -956,10 +953,6 @@
                 idx += 1
             inventory_by_month[m] = current_inv
 
-<<<<<<< HEAD
-=======
-
->>>>>>> 86f078ed
         def _avg_speed(months):
             total = 0
             periods = 0
