import calendar
import math
import json

from collections import defaultdict
from datetime import date, datetime, timedelta
from typing import List, Optional, Sequence, Dict, Any, Iterable
from decimal import Decimal

from dateutil.relativedelta import relativedelta
from django.db.models import (
    Count,
    F,
    Q,
    Sum,
    Subquery,
    OuterRef,
    Value,
    IntegerField,
    DecimalField,
    Prefetch,
    ExpressionWrapper,
    FloatField,
    Case,
    When,
)
from django.db.models.functions import Coalesce


from .models import (
    Sale,
    InventorySnapshot,
    Product,
    ProductVariant,
    OrderItem,
    Group,
    RestockSetting,
)


# Create a mapping from size code to its order index.
SIZE_ORDER = {
    code: index for index, (code, label) in enumerate(ProductVariant.SIZE_CHOICES)
}


# — Helper to bucket types into our four categories —
def _simplify_type(type_code):
    tc = (type_code or "").lower()
    if tc == "gi":
        return "gi"
    elif "rashguard" in tc or "rg" in tc:
        return "rg"
    elif "shorts" in tc or tc == "dk":
        return "dk"
    return "other"


def calculate_size_order_mix(
    *,
    category: Optional[str] = None,
    months: int = 6,
    recency_weights: Optional[Sequence[float]] = None,
    today: date = None
) -> List[Dict[str, Any]]:
    """
    Returns an ordered list (XS → XXL) of dicts with:
      - size
      - avg_monthly (weighted)
      - ending_stock
      - sell_through
      - demand_score
      - ideal_pct  (sums to ~100)
    Filters all queries to the given `category` (type code).
    """

    # 0) Setup
    today = today or date.today()
    # uniform weights if none provided
    if recency_weights is None or len(recency_weights) != months:
        recency_weights = [1.0 / months] * months

    # 1) Base querysets, optionally filtered by category
    sale_qs = Sale.objects.filter(date__lte=today)
    snap_qs = InventorySnapshot.objects.filter(date__lte=today)
    if category and category != "all":
        sale_qs = sale_qs.filter(variant__product__type=category)
        snap_qs = snap_qs.filter(product_variant__product__type=category)

    # 2) Compute weighted total sales per size over past `months`
    weighted_sales: Dict[str, float] = defaultdict(float)
    for idx in range(months):
        weight = recency_weights[idx]
        month_start = today.replace(day=1) - relativedelta(months=idx)
        # end of that month:
        dim = calendar.monthrange(month_start.year, month_start.month)[1]
        month_end = month_start.replace(day=dim)
        # sum sold per size in that slice
        monthly = (
            sale_qs.filter(date__gte=month_start, date__lte=month_end)
            .values(size=F("variant__size"))
            .annotate(qty=Sum("sold_quantity"))
        )
        for row in monthly:
            weighted_sales[row["size"]] += row["qty"] * weight

    # 3) Determine the last snapshot date (overall) and ending stock per size
    last_snap_date = snap_qs.order_by("-date").values_list("date", flat=True).first()
    ending_stock_map: Dict[str, int] = {}
    if last_snap_date:
        ending = (
            snap_qs.filter(date=last_snap_date)
            .values(size=F("product_variant__size"))
            .annotate(onhand=Sum("inventory_count"))
        )
        for row in ending:
            ending_stock_map[row["size"]] = row["onhand"]

    # 4) Compute metrics per size
    demand_scores: Dict[str, float] = {}
    for size, avg in weighted_sales.items():
        E = ending_stock_map.get(size, 0)
        S = avg
        # sell-through fraction
        R = 1.0 if (S + E) == 0 else (S / (S + E))
        score = S * R
        demand_scores[size] = score

    # 5) Normalize into percentages
    total_score = sum(demand_scores.values()) or 1.0
    ideal_pct = {
        size: (score / total_score) * 100 for size, score in demand_scores.items()
    }

    # 6) Build result in fixed XS→XXL order
    size_order = ["XS", "S", "M", "L", "XL", "XXL"]
    result = []
    for sz in size_order:
        result.append(
            {
                "size": sz,
                "avg_monthly": round(weighted_sales.get(sz, 0), 1),
                "ending_stock": ending_stock_map.get(sz, 0),
                "sell_through": round(
                    (
                        1.0
                        if (weighted_sales.get(sz, 0) + ending_stock_map.get(sz, 0))
                        == 0
                        else weighted_sales.get(sz, 0)
                        / (weighted_sales.get(sz, 0) + ending_stock_map.get(sz, 0))
                    ),
                    2,
                ),
                "demand_score": round(demand_scores.get(sz, 0), 1),
                "ideal_pct": round(ideal_pct.get(sz, 0), 1),
            }
        )
    return result


def compute_safe_stock(variants):
    """
    Compute safe stock data and product-level summary for a list of variants.
    Returns (safe_stock_data, product_safe_summary).
    """
    safe_stock_data = []
    # Determine date thresholds
    today = datetime.today()
    current_month = today.replace(day=1)
    twelve_months_ago = current_month - relativedelta(months=12)
    six_months_ago = current_month - relativedelta(months=6)
    three_months_ago = current_month - relativedelta(months=3)

    for v in variants:
        current = v.latest_inventory
        sold_12 = v.sales.filter(date__gte=twelve_months_ago).aggregate(
            total=Coalesce(Sum("sold_quantity"), Value(0), output_field=IntegerField())
        )["total"]
        sold_6 = v.sales.filter(date__gte=six_months_ago).aggregate(
            total=Coalesce(Sum("sold_quantity"), Value(0), output_field=IntegerField())
        )["total"]
        sold_3 = v.sales.filter(date__gte=three_months_ago).aggregate(
            total=Coalesce(Sum("sold_quantity"), Value(0), output_field=IntegerField())
        )["total"]

        avg_12 = sold_12 / 12.0
        avg_6 = sold_6 / 6.0
        avg_3 = sold_3 / 3.0
        avg_speed = (avg_12 + avg_6 + avg_3) / 3.0

        min_threshold = avg_12 * 2
        ideal_level = avg_12 * 6
        restock_qty = ideal_level  # requirement for 6 months

        if avg_3 > avg_speed:
            trend = "up"
        elif avg_3 < avg_speed:
            trend = "down"
        else:
            trend = "flat"

        safe_stock_data.append(
            {
                "variant_code": v.variant_code,
                "variant_size": v.size,
                "current_stock": current,
                "avg_speed": round(avg_speed, 1),
                "min_threshold": math.ceil(min_threshold),
                "restock_qty": math.ceil(restock_qty),
                "trend": trend,
            }
        )

    # Sort by size order
    safe_stock_data.sort(key=lambda x: SIZE_ORDER.get(x["variant_size"], 9999))

    # Product-level summary (exclude zero-speed variants)
    filtered = [r for r in safe_stock_data if r["avg_speed"] > 0]
    product_safe_summary = {
        "total_current_stock": sum(r["current_stock"] for r in filtered),
        "avg_speed": round(sum(r["avg_speed"] for r in filtered), 1) if filtered else 0,
        "total_restock_needed": math.ceil(sum(r["restock_qty"] for r in filtered)),
    }

    return {
        "safe_stock_data": safe_stock_data,
        "product_safe_summary": product_safe_summary,
    }


def compute_variant_projection(variants):
    """
    Compute variant-level stock projection data for Chart.js.
    Returns dict with key 'stock_chart_data' (a JSON string).
    """
    # 1) Define your date boundaries here
    today = datetime.today()
    current_month = today.replace(day=1)
    six_months_ago = current_month - relativedelta(months=6)

    # 2) Build your 12-month projection exactly as on inventory page
    next_12 = [current_month + relativedelta(months=i) for i in range(13)]
    stock_chart_data = {
        "months": [m.strftime("%Y-%m") for m in next_12],
        "variant_lines": [],
    }
    for v in variants:
        curr = v.latest_inventory
        sold_6 = v.sales.filter(date__gte=six_months_ago).aggregate(
            total=Coalesce(Sum("sold_quantity"), Value(0), output_field=IntegerField())
        )["total"]
        speed = sold_6 / 6.0

        # collect future restocks
        restocks = {}
        for oi in v.order_items.filter(date_expected__gte=current_month):
            mon = oi.date_expected.replace(day=1)
            restocks[mon] = restocks.get(mon, 0) + oi.quantity

        # simulate month-by-month
        levels = [curr]
        for j in range(1, 13):
            lvl = levels[-1] - speed
            dt = (current_month + relativedelta(months=j)).date()
            lvl += restocks.get(dt, 0)
            levels.append(max(lvl, 0))

        stock_chart_data["variant_lines"].append(
            {
                "variant_name": v.variant_code,
                "stock_levels": levels,
            }
        )

    return {
        "stock_chart_data": json.dumps(stock_chart_data),
    }


def compute_sales_aggregates(product):
    """
    Compute sales aggregates and price info for a product.
    Returns dict with 'avg_sale_price', 'total_sold_qty', 'total_sold_value', 'retail_price'.
    """
    variants = ProductVariant.objects.filter(product=product)
    sale_agg = Sale.objects.filter(variant__in=variants).aggregate(
        total_qty=Coalesce(Sum("sold_quantity"), Value(0), output_field=IntegerField()),
        total_val=Coalesce(Sum("sold_value"), Value(0), output_field=DecimalField()),
    )
    avg_sale_price = (
        round(sale_agg["total_val"] / sale_agg["total_qty"], 2)
        if sale_agg["total_qty"]
        else 0
    )

    # Ensure retail_price is numeric
    from decimal import Decimal

    retail_price = (
        product.retail_price if product.retail_price is not None else Decimal("0.00")
    )

    # Calculate discount percentage safely
    if retail_price > 0:
        discount_pct = round(
            (retail_price - Decimal(avg_sale_price)) / retail_price * 100, 0
        )
    else:
        discount_pct = 0

    return {
        "avg_sale_price": avg_sale_price,
        "total_sold_qty": sale_agg["total_qty"],
        "total_sold_value": sale_agg["total_val"],
        "retail_price": retail_price,
        "discount_pct": discount_pct,
    }


def get_product_sales_data(
    product: Product, start_date: Optional[date] = None, end_date: Optional[date] = None
) -> Dict[str, Any]:
    """
    Returns sales & order metrics for a single product:
      - total_qty:     total units sold
      - total_value:   total revenue from those sales
      - avg_price:     total_value / total_qty (0 if none)
      - on_order_qty:  units currently on order (date_expected >= today)
      - discount_pct:  percent off retail_price vs avg_price
    """
    # 1) Sales aggregates
    qs = Sale.objects.filter(variant__product=product)
    if start_date:
        qs = qs.filter(date__gte=start_date)
    if end_date:
        qs = qs.filter(date__lte=end_date)

    agg = qs.aggregate(
        total_qty=Coalesce(Sum("sold_quantity"), Value(0), output_field=IntegerField()),
        total_value=Coalesce(Sum("sold_value"), Value(0), output_field=DecimalField()),
    )
    total_qty = agg["total_qty"]
    total_value = agg["total_value"]
    avg_price = (total_value / total_qty) if total_qty else Decimal("0.00")
    avg_price = round(avg_price, 2)

    # 2) On-order quantity
    today = date.today()
    on_order = OrderItem.objects.filter(
        product_variant__product=product, date_expected__gte=today
    ).aggregate(qty=Coalesce(Sum("quantity"), Value(0), output_field=IntegerField()))[
        "qty"
    ]

    # 3) Discount percentage
    retail = product.retail_price or Decimal("0.00")
    if retail > 0:
        discount_pct = round((retail - avg_price) / retail * 100, 0)
    else:
        discount_pct = 0

    return {
        "total_qty": total_qty,
        "total_value": total_value,
        "avg_price": avg_price,
        "on_order_qty": on_order,
        "discount_pct": discount_pct,
    }


def get_products_sales_data(
    products: Iterable[Product],
    start_date: Optional[date] = None,
    end_date: Optional[date] = None,
) -> Dict[int, Dict[str, Any]]:
    """
    Batch version: returns a dict mapping product.id → its sales_data dict.
    """
    return {
        p.id: get_product_sales_data(p, start_date=start_date, end_date=end_date)
        for p in products
    }


def calculate_estimated_inventory_sales_value(variants, _simplify_type):
    """
    Given a queryset of ProductVariant annotated with `latest_inventory`,
    returns the Decimal total of (stock × avg selling price), where:
      - avg selling price per variant = total revenue / total qty sold
      - fallback is the avg price for the variant’s category
    `simplify_type` is your function to bucket a type_code into a category key.
    """
    # 1) Per‐variant stats
    stats = Sale.objects.values("variant").annotate(
        total_revenue=Sum("sold_value"), total_qty=Sum("sold_quantity")
    )
    avg_price_map = {
        s["variant"]: s["total_revenue"] / s["total_qty"]
        for s in stats
        if s["total_qty"]
    }

    # 2) Category‐level fallback
    cat_stats = (
        Sale.objects.select_related("variant__product")
        .annotate(cat=F("variant__product__type"))
        .values("cat")
        .annotate(total_revenue=Sum("sold_value"), total_qty=Sum("sold_quantity"))
    )
    category_avg = {
        _simplify_type(s["cat"]): s["total_revenue"] / s["total_qty"]
        for s in cat_stats
        if s["total_qty"]
    }

    # 3) Sum up
    total = Decimal("0")
    for v in variants:
        unit_avg = avg_price_map.get(v.id)
        if unit_avg is None:
            unit_avg = category_avg.get(_simplify_type(v.product.type), Decimal("0"))
        total += Decimal(v.latest_inventory) * Decimal(unit_avg)
    return total


def calculate_on_paper_inventory_value(variants):
    """
    Returns: Decimal total of (stock × product.retail_price), i.e.
    maximum theoretical value if sold at 100% retail.
    """
    agg = variants.aggregate(
        total=Sum(
            ExpressionWrapper(
                F("latest_inventory") * F("product__retail_price"),
                output_field=DecimalField(),
            )
        )
    )["total"]
    return agg or Decimal("0")


# Define your “core” sizes for each category
CORE_SIZES = {
    "gi": ["A1", "A2", "F1", "F2"],
    "ng": ["S", "M", "L"],  # nogi / rashguard / shorts share cores
    "rg": ["S", "M", "L"],
    "dk": ["S", "M", "L"],
}


def compute_inventory_health_scores(variants, _simplify_type):
    """
    Given a queryset of ProductVariant annotated with `latest_inventory`,
    returns a dict mapping variant.id → int health_score.

    Components of the score (higher is “healthier”):
      1) Sell‐through rate vs category avg (3 / 2 / 1 points)
      2) Core‐size in stock?             (2 or 0 points)
      3) Recency of last restock (months) (2 / 1 / 0 points)
      4) Time since first arrival (days)  (1 or 0 points)
    """
    today = date.today()
    six_months_ago = today - relativedelta(months=6)

    # 1) Total sold per variant over last 6m
    sold_qs = (
        Sale.objects.filter(variant__in=variants, date__gte=six_months_ago)
        .values("variant")
        .annotate(total_qty=Sum("sold_quantity"))
    )
    sold_map = {s["variant"]: s["total_qty"] for s in sold_qs}

    # 2) Build category‐level averages
    #    count how many variants in each category
    cat_counts = defaultdict(int)
    for v in variants:
        cat_counts[_simplify_type(v.product.type or "")] += 1

    #    sum sold by category
    cat_sold = defaultdict(int)
    for vid, qty in sold_map.items():
        # find that variant’s type
        try:
            v = next(x for x in variants if x.id == vid)
            cat = _simplify_type(v.product.type or "")
        except StopIteration:
            continue
        cat_sold[cat] += qty

    cat_avg = {
        cat: (cat_sold[cat] / cat_counts[cat])
        for cat in cat_counts
        if cat_counts[cat] > 0
    }

    # 3) Compute a score for each variant
    scores = {}
    for v in variants:
        vid = v.id
        cat = _simplify_type(v.product.type or "")

        # — Sell‐through rate relative score (3/2/1)
        sold = sold_map.get(vid, 0)
        avg_sold = cat_avg.get(cat, 1)
        rel_str = sold / avg_sold if avg_sold else 0
        if rel_str >= 1.2:
            str_score = 3
        elif rel_str >= 0.8:
            str_score = 2
        else:
            str_score = 1

        # — Core‐size availability (2 / 0)
        core_sizes = CORE_SIZES.get(cat, [])
        has_core = v.size in core_sizes and v.latest_inventory > 0
        core_score = 2 if has_core else 0

        # — Months since last restock (2 / 1 / 0)
        last_arrival = (
            OrderItem.objects.filter(product_variant=v, date_arrived__isnull=False)
            .order_by("-date_arrived")
            .values_list("date_arrived", flat=True)
            .first()
        )
        if last_arrival:
            months_since = (today.year - last_arrival.year) * 12 + (
                today.month - last_arrival.month
            )
        else:
            months_since = 13
        if months_since < 6:
            restock_score = 2
        elif months_since < 12:
            restock_score = 1
        else:
            restock_score = 0

        # — Days since first arrival (1 / 0)
        first_arrival = (
            OrderItem.objects.filter(product_variant=v, date_arrived__isnull=False)
            .order_by("date_arrived")
            .values_list("date_arrived", flat=True)
            .first()
        )
        days_in_stock = (today - first_arrival).days if first_arrival else 366
        days_score = 1 if days_in_stock < 365 else 0

        # — Total health score
        scores[vid] = str_score + core_score + restock_score + days_score

    return scores


def get_product_health_metrics(variants, _simplify_type):
    """
    Given a ProductVariant queryset annotated with `latest_inventory`:
      - returns a dict of metrics:
        - score            : overall weighted‐average health (1–8)
        - sales_score      : sell‐through sub‐score (1–3)
        - restock_count    : how many times we've restocked in the last year
        - months_since_restock : int months since last restock
        - days_in_stock    : days since first arrival
        - needs_restock    : True if months_since_restock > 6
    """
    today = date.today()
    one_year_ago = today - relativedelta(years=1)

    # 1) build the per‐variant health scores we already had
    raw_scores = compute_inventory_health_scores(variants, _simplify_type)

    # 2) weighted‐average overall score
    total_inv = sum(v.latest_inventory for v in variants)
    if total_inv:
        overall = (
            sum(raw_scores.get(v.id, 0) * v.latest_inventory for v in variants)
            / total_inv
        )
    else:
        overall = sum(raw_scores.values()) / len(raw_scores) if raw_scores else 0

    # 3) isolate the “sell‐through” sub‐score (1–3) for the whole product:
    #    average the individual variant sub‐scores weighted by inventory
    #    (we assume compute_inventory_health_scores gave 1–3 for the STR component)
    #    In our implementation, STR points are the first component, so we can
    #    re-run that logic here or decode them out of raw_scores—simplest is to
    #    call a thin wrapper:
    def calc_sales_subscore(v):
        # re‐compute just the STR portion for variant v
        # (you can also change compute_inventory_health_scores to return per‐component)
        # For brevity, let’s ask a mini‐helper:
        sold = (
            Sale.objects.filter(variant=v, date__gte=one_year_ago).aggregate(
                q=Sum("sold_quantity")
            )["q"]
            or 0
        )
        # category avg:
        cat_qs = Sale.objects.filter(
            variant__product__type=v.product.type, date__gte=one_year_ago
        ).aggregate(tot_rev=Sum("sold_value"), tot_qty=Sum("sold_quantity"))
        avg_sold = (cat_qs["tot_rev"] / cat_qs["tot_qty"]) if cat_qs["tot_qty"] else 1
        rel_str = sold / avg_sold if avg_sold else 0
        if rel_str >= 1.2:
            return 3
        if rel_str >= 0.8:
            return 2
        return 1

    sales_weighted = (
        sum(calc_sales_subscore(v) * v.latest_inventory for v in variants) / total_inv
        if total_inv
        else 0
    )

    # 4) restock stats
    arrivals = OrderItem.objects.filter(
        product_variant__in=variants,
        date_arrived__isnull=False,
        date_arrived__gte=one_year_ago,
    )
    restock_count = arrivals.count()
    last_arr = arrivals.order_by("-date_arrived").first()
    if last_arr:
        delta = relativedelta(today, last_arr.date_arrived)
        months_since = delta.years * 12 + delta.months
    else:
        months_since = 999

    # 5) time in stock
    first_arrival = (
        OrderItem.objects.filter(
            product_variant__in=variants, date_arrived__isnull=False
        )
        .order_by("date_arrived")
        .first()
    )
    days_in = (today - first_arrival.date_arrived).days if first_arrival else 999

    return {
        "score": float(round(overall, 1)),
        "sales_score": float(round(sales_weighted, 1)),
        "restock_count": restock_count,
        "months_since_restock": months_since,
        "days_in_stock": days_in,
        "needs_restock": months_since > 6,
    }


def calculate_dynamic_product_score(variants, simplify_type):
    """
    Given a queryset of ProductVariant annotated with `latest_inventory`,
    returns a float score (0–10) for the product overall.
    """
    today = date.today()
    six_mo_ago = today - relativedelta(months=6)

    # 1) Gather sold qty per variant (last 6 mo)
    sold_qs = (
        Sale.objects.filter(variant__in=variants, date__gte=six_mo_ago)
        .values("variant")
        .annotate(qty=Sum("sold_quantity"))
    )
    sold_map = {s["variant"]: s["qty"] for s in sold_qs}
    total_sold = sum(sold_map.values())

    # 2) Calculate total_available (stock + sold), as Decimal
    total_stock = sum(v.latest_inventory for v in variants)
    total_available = Decimal(total_stock) + Decimal(total_sold)

    # 3) Category-average sell-through rate (Decimal)
    if total_available > 0:
        avg_rate = Decimal(total_sold) / total_available
    else:
        avg_rate = Decimal("0")

    # first & last arrival dates
    arrivals = OrderItem.objects.filter(
        product_variant__in=variants, date_arrived__isnull=False
    ).order_by("date_arrived")
    if arrivals.exists():
        first_arr = arrivals.first().date_arrived
        last_arr = arrivals.last().date_arrived
    else:
        first_arr = last_arr = today

    days_in_market = (today - first_arr).days
    months_since_restock = (today.year - last_arr.year) * 12 + (
        today.month - last_arr.month
    )

    percent_remaining = (
        (Decimal(total_stock) / total_available)
        if total_available > 0
        else Decimal("1")
    )

    has_core = any(
        v.latest_inventory > 0
        and v.size in CORE_SIZES.get(simplify_type(v.product.type or ""), [])
        for v in variants
    )

    # 4) Start at 5
    score = Decimal("5")

    # — product-level sell rate vs avg_rate
    if total_available > 0:
        prod_rate = Decimal(total_sold) / total_available
    else:
        prod_rate = Decimal("0")

    if prod_rate >= avg_rate * Decimal("1.2"):
        score += 2
    elif prod_rate >= avg_rate * Decimal("0.8"):
        score += 1
    else:
        score -= 1

    # — core-stock bonus/penalty
    if has_core and days_in_market <= 180:
        score += 1
    if has_core and days_in_market > 180 and prod_rate < avg_rate * Decimal("0.8"):
        score -= 2

    # — percent remaining
    if percent_remaining <= Decimal("0.1"):
        score += 2
    elif percent_remaining >= Decimal("0.5") and not has_core:
        score -= 1

    # — restock recency
    if months_since_restock <= 1:
        score += 1
    if months_since_restock > 12:
        score -= 2

    # — cap
    score = max(Decimal("0"), min(score, Decimal("10")))

    return float(score)


CORE_SIZES = {
    "gi": ["A1", "A2", "F1", "F2"],
    "rg": ["S", "M", "L"],
    "dk": ["S", "M", "L"],
    "other": ["S", "M", "L"],
}


def normalize(value, best, worst):
    if best == worst:
        return 100
    pct = (value - worst) / (best - worst)
    return max(0, min(100, pct * 100))


def compute_product_health(product, variants, simplify_type):
    """
    Returns a dict of sub-scores and the overall 0–100 health index.
    `variants` must be annotated with .latest_inventory
    and have .size, .type, and .product__retail_price if you include margin.
    """
    today = date.today()
    # --- 1. SALES VELOCITY (last 3 mo) ---
    three_mo_ago = today - relativedelta(months=3)
    sold_qs = (
        Sale.objects.filter(variant__in=variants, date__gte=three_mo_ago)
        .values("variant")
        .annotate(q=Sum("sold_quantity"))
    )
    sold_map = {s["variant"]: s["q"] for s in sold_qs}
    total_sold = sum(sold_map.values())
    days = (today - three_mo_ago).days or 1
    avg_daily = total_sold / days
    # category avg daily
    cat_daily_map = {}
    cat_totals = {}
    for v in variants:
        cat = simplify_type(v.product.type)
        cat_totals.setdefault(cat, []).append(sold_map.get(v.id, 0))
    # flatten to average per variant, then per day
    cat_avg_daily = {
        cat: (sum(vals) / (len(vals) * days)) if vals else 0
        for cat, vals in cat_totals.items()
    }
    sv = normalize(
        avg_daily,
        best=2 * cat_avg_daily.get(simplify_type(variants[0].product.type), 1),
        worst=0,
    )

    # --- 2. SELL-THROUGH RATE (last 6 mo) ---
    six_mo_ago = today - relativedelta(months=6)
    sold6 = (
        Sale.objects.filter(variant__in=variants, date__gte=six_mo_ago).aggregate(
            s=Sum("sold_quantity")
        )["s"]
        or 0
    )
    # assume “available” = sold + current stock
    stock6 = sum(v.latest_inventory for v in variants)
    avail6 = sold6 + stock6 or 1
    strate = sold6 / avail6
    str_sc = normalize(strate, best=0.8, worst=0.2)

    # --- 3. STOCK COVERAGE DAYS ---
    cov_days = (stock6 / (sold6 / days * 2)) if sold6 else 90
    cd_sc = normalize(cov_days, best=14, worst=90)

    # --- 4. STOCK AGE (days since first arrival) ---
    arrivals = OrderItem.objects.filter(
        product_variant__in=variants, date_arrived__isnull=False
    ).order_by("date_arrived")
    first = arrivals.first().date_arrived if arrivals.exists() else today
    age = (today - first).days
    age_sc = normalize(age, best=0, worst=365)

    # --- 5. CORE VARIANT COVERAGE (%) ---
    core_sizes = CORE_SIZES.get(simplify_type(variants[0].product.type), [])
    core_in_stock = sum(
        1 for v in variants if v.size in core_sizes and v.latest_inventory > 0
    )
    core_pct = (core_in_stock / len(core_sizes)) if core_sizes else 0
    core_sc = normalize(core_pct, best=1, worst=0)

    # --- 6. RESTOCK FREQUENCY (last 12 mo) ---
    year_ago = today - relativedelta(months=12)
    restocks = (
        OrderItem.objects.filter(
            product_variant__in=variants, date_arrived__gte=year_ago
        )
        .values("date_arrived")
        .distinct()
        .count()
    )
    rs_sc = normalize(restocks, best=12, worst=0)

    # --- 7. RETURN RATE (last 6 mo) ---
    returned = (
        Sale.objects.filter(variant__in=variants, date__gte=six_mo_ago).aggregate(
            r=Sum("return_quantity")
        )["r"]
        or 0
    )
    rrate = returned / sold6 if sold6 else 0
    rr_sc = 100 - normalize(rrate, best=0, worst=0.3)

    # --- 8. MARGIN (%) optional ---
    # avg_sale_price = ...  # pull from your data
    # avg_cost_price = ...
    # margin_pct = (avg_sale_price - avg_cost_price) / avg_sale_price
    # m_sc = normalize(margin_pct, best=0.6, worst=0)

    # --- Weighted aggregate ---
    weights = {
        "sv": 0.25,
        "str": 0.20,
        "cd": 0.15,
        "age": 0.10,
        "core": 0.10,
        "rs": 0.10,
        "rr": 0.05,
        # 'm':    0.05,
    }
    overall = (
        sv * weights["sv"]
        + str_sc * weights["str"]
        + cd_sc * weights["cd"]
        + age_sc * weights["age"]
        + core_sc * weights["core"]
        + rs_sc * weights["rs"]
        + rr_sc * weights["rr"]
        # + m_sc * weights['m']
    )

    return {
        "subscores": {
            "sales_velocity": round(sv, 1),
            "sell_through": round(str_sc, 1),
            "coverage_days": round(cd_sc, 1),
            "stock_age": round(age_sc, 1),
            "core_coverage": round(core_sc, 1),
            "restocks": round(rs_sc, 1),
            "return_rate": round(rr_sc, 1),
            # 'margin': round(m_sc,1),
        },
        "overall_score": round(overall, 1),
    }


# Groups used for restock checks
def _restock_groups():
    setting = RestockSetting.objects.first()
    if setting:
        return setting.groups.all()
    return Group.objects.filter(name="core")



def get_low_stock_products(queryset):
    """Return items with less than 3 months of stock remaining.

    This uses an adjusted sales speed that ignores months where the variant was
    completely out of stock.  It averages the speed over the last 12, 6 and
    3 months and compares current stock against that average.
    """

    today = date.today()
<<<<<<< HEAD

    groups = _restock_groups()

    if queryset.model == ProductVariant:
        variant_qs = (
            queryset.filter(product__decommissioned=False, product__groups__in=groups)
            .distinct()
=======

    if queryset.model == ProductVariant:
        variant_qs = queryset.filter(
            product__decommissioned=False,
            product__groups__name="core",
>>>>>>> bc5080c9
        )
        return_products = False
    elif queryset.model == Product:
        product_qs = queryset.filter(
            decommissioned=False,
<<<<<<< HEAD
            groups__in=groups,
=======
            groups__name="core",
>>>>>>> bc5080c9
        ).distinct()
        variant_qs = ProductVariant.objects.filter(product__in=product_qs)
        return_products = True
    else:
        raise ValueError("Queryset must be for Product or ProductVariant")

    # Prefetch related objects so all calculations happen in Python without
    # triggering additional queries.
    variants = list(
        variant_qs.select_related("product").prefetch_related("sales", "snapshots")
<<<<<<< HEAD
    )

    month_start = today.replace(day=1)

=======

    )

    month_start = today.replace(day=1)

>>>>>>> bc5080c9
    low_variants = []
    for v in variants:
        # Determine the latest inventory count from snapshots
        latest_inv = 0
        latest_dt = None
        for snap in v.snapshots.all():
            if latest_dt is None or snap.date > latest_dt:
                latest_dt = snap.date
                latest_inv = snap.inventory_count
        v.latest_inventory = latest_inv

        # Build per-month sales totals and stock levels
        sales_by_month = {}
        events = []
        for snap in v.snapshots.all():
            events.append((snap.date, 'snapshot', snap.inventory_count))
        for sale in v.sales.all():
            events.append((sale.date, 'sale', sale.sold_quantity))
            m = sale.date.replace(day=1)
            sales_by_month[m] = sales_by_month.get(m, 0) + (sale.sold_quantity or 0)
        events.sort(key=lambda x: x[0])

        inventory_by_month = {}
        idx = 0
        current_inv = 0
        months = [month_start - relativedelta(months=i) for i in reversed(range(12))]
        for m in months:
            month_end = (m + relativedelta(months=1)) - timedelta(days=1)
            while idx < len(events) and events[idx][0] <= month_end:
                dt, typ, qty = events[idx]
                if typ == 'snapshot':
                    current_inv = qty
                else:  # sale
                    current_inv -= qty
                idx += 1
            inventory_by_month[m] = current_inv

        def _avg_speed(months):
            total = 0
            periods = 0
            for i in range(months):
                m = month_start - relativedelta(months=i)
                sold = sales_by_month.get(m, 0)
                had_stock = inventory_by_month.get(m, 0) > 0
                if sold or had_stock:
                    periods += 1
                    total += sold
            return (total / periods) if periods else 0.0

        avg12 = _avg_speed(12)
        avg6 = _avg_speed(6)
        avg3 = _avg_speed(3)
        avg_speed = (avg12 + avg6 + avg3) / 3.0

        v.months_left = (v.latest_inventory / avg_speed) if avg_speed > 0 else None
        if v.months_left is not None and v.months_left < 3:
            low_variants.append(v)

    if return_products:
        return list({v.product for v in low_variants})
    return low_variants<|MERGE_RESOLUTION|>--- conflicted
+++ resolved
@@ -907,7 +907,6 @@
     """
 
     today = date.today()
-<<<<<<< HEAD
 
     groups = _restock_groups()
 
@@ -915,23 +914,14 @@
         variant_qs = (
             queryset.filter(product__decommissioned=False, product__groups__in=groups)
             .distinct()
-=======
-
-    if queryset.model == ProductVariant:
-        variant_qs = queryset.filter(
-            product__decommissioned=False,
-            product__groups__name="core",
->>>>>>> bc5080c9
+
         )
         return_products = False
     elif queryset.model == Product:
         product_qs = queryset.filter(
             decommissioned=False,
-<<<<<<< HEAD
             groups__in=groups,
-=======
-            groups__name="core",
->>>>>>> bc5080c9
+
         ).distinct()
         variant_qs = ProductVariant.objects.filter(product__in=product_qs)
         return_products = True
@@ -942,18 +932,11 @@
     # triggering additional queries.
     variants = list(
         variant_qs.select_related("product").prefetch_related("sales", "snapshots")
-<<<<<<< HEAD
     )
 
     month_start = today.replace(day=1)
 
-=======
-
-    )
-
-    month_start = today.replace(day=1)
-
->>>>>>> bc5080c9
+
     low_variants = []
     for v in variants:
         # Determine the latest inventory count from snapshots
