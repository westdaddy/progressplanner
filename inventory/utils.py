import calendar
import math
import json

from collections import defaultdict
from datetime import date, datetime
from typing import List, Optional, Sequence, Dict, Any, Iterable
from decimal import Decimal

from dateutil.relativedelta import relativedelta
from django.db.models import (
    Count,
    F,
    Q,
    Sum,
    Subquery,
    OuterRef,
    Value,
    IntegerField,
    DecimalField,
    Prefetch,
    ExpressionWrapper,
    FloatField,
    Case,
    When,
)
from django.db.models.functions import Coalesce


from .models import Sale, InventorySnapshot, Product, ProductVariant, OrderItem


# Create a mapping from size code to its order index.
SIZE_ORDER = {
    code: index for index, (code, label) in enumerate(ProductVariant.SIZE_CHOICES)
}


# — Helper to bucket types into our four categories —
def _simplify_type(type_code):
    tc = (type_code or "").lower()
    if tc == "gi":
        return "gi"
    elif "rashguard" in tc or "rg" in tc:
        return "rg"
    elif "shorts" in tc or tc == "dk":
        return "dk"
    return "other"


def calculate_size_order_mix(
    *,
    category: Optional[str] = None,
    months: int = 6,
    recency_weights: Optional[Sequence[float]] = None,
    today: date = None
) -> List[Dict[str, Any]]:
    """
    Returns an ordered list (XS → XXL) of dicts with:
      - size
      - avg_monthly (weighted)
      - ending_stock
      - sell_through
      - demand_score
      - ideal_pct  (sums to ~100)
    Filters all queries to the given `category` (type code).
    """

    # 0) Setup
    today = today or date.today()
    # uniform weights if none provided
    if recency_weights is None or len(recency_weights) != months:
        recency_weights = [1.0 / months] * months

    # 1) Base querysets, optionally filtered by category
    sale_qs = Sale.objects.filter(date__lte=today)
    snap_qs = InventorySnapshot.objects.filter(date__lte=today)
    if category and category != "all":
        sale_qs = sale_qs.filter(variant__product__type=category)
        snap_qs = snap_qs.filter(product_variant__product__type=category)

    # 2) Compute weighted total sales per size over past `months`
    weighted_sales: Dict[str, float] = defaultdict(float)
    for idx in range(months):
        weight = recency_weights[idx]
        month_start = today.replace(day=1) - relativedelta(months=idx)
        # end of that month:
        dim = calendar.monthrange(month_start.year, month_start.month)[1]
        month_end = month_start.replace(day=dim)
        # sum sold per size in that slice
        monthly = (
            sale_qs.filter(date__gte=month_start, date__lte=month_end)
            .values(size=F("variant__size"))
            .annotate(qty=Sum("sold_quantity"))
        )
        for row in monthly:
            weighted_sales[row["size"]] += row["qty"] * weight

    # 3) Determine the last snapshot date (overall) and ending stock per size
    last_snap_date = snap_qs.order_by("-date").values_list("date", flat=True).first()
    ending_stock_map: Dict[str, int] = {}
    if last_snap_date:
        ending = (
            snap_qs.filter(date=last_snap_date)
            .values(size=F("product_variant__size"))
            .annotate(onhand=Sum("inventory_count"))
        )
        for row in ending:
            ending_stock_map[row["size"]] = row["onhand"]

    # 4) Compute metrics per size
    demand_scores: Dict[str, float] = {}
    for size, avg in weighted_sales.items():
        E = ending_stock_map.get(size, 0)
        S = avg
        # sell-through fraction
        R = 1.0 if (S + E) == 0 else (S / (S + E))
        score = S * R
        demand_scores[size] = score

    # 5) Normalize into percentages
    total_score = sum(demand_scores.values()) or 1.0
    ideal_pct = {
        size: (score / total_score) * 100 for size, score in demand_scores.items()
    }

    # 6) Build result in fixed XS→XXL order
    size_order = ["XS", "S", "M", "L", "XL", "XXL"]
    result = []
    for sz in size_order:
        result.append(
            {
                "size": sz,
                "avg_monthly": round(weighted_sales.get(sz, 0), 1),
                "ending_stock": ending_stock_map.get(sz, 0),
                "sell_through": round(
                    (
                        1.0
                        if (weighted_sales.get(sz, 0) + ending_stock_map.get(sz, 0))
                        == 0
                        else weighted_sales.get(sz, 0)
                        / (weighted_sales.get(sz, 0) + ending_stock_map.get(sz, 0))
                    ),
                    2,
                ),
                "demand_score": round(demand_scores.get(sz, 0), 1),
                "ideal_pct": round(ideal_pct.get(sz, 0), 1),
            }
        )
    return result


def compute_safe_stock(variants):
    """
    Compute safe stock data and product-level summary for a list of variants.
    Returns (safe_stock_data, product_safe_summary).
    """
    safe_stock_data = []
    # Determine date thresholds
    today = datetime.today()
    current_month = today.replace(day=1)
    twelve_months_ago = current_month - relativedelta(months=12)
    six_months_ago = current_month - relativedelta(months=6)
    three_months_ago = current_month - relativedelta(months=3)

    for v in variants:
        current = v.latest_inventory
        sold_12 = v.sales.filter(date__gte=twelve_months_ago).aggregate(
            total=Coalesce(Sum("sold_quantity"), Value(0), output_field=IntegerField())
        )["total"]
        sold_6 = v.sales.filter(date__gte=six_months_ago).aggregate(
            total=Coalesce(Sum("sold_quantity"), Value(0), output_field=IntegerField())
        )["total"]
        sold_3 = v.sales.filter(date__gte=three_months_ago).aggregate(
            total=Coalesce(Sum("sold_quantity"), Value(0), output_field=IntegerField())
        )["total"]

        avg_12 = sold_12 / 12.0
        avg_6 = sold_6 / 6.0
        avg_3 = sold_3 / 3.0
        avg_speed = (avg_12 + avg_6 + avg_3) / 3.0

        min_threshold = avg_12 * 2
        ideal_level = avg_12 * 6
        restock_qty = ideal_level  # requirement for 6 months

        if avg_3 > avg_speed:
            trend = "up"
        elif avg_3 < avg_speed:
            trend = "down"
        else:
            trend = "flat"

        safe_stock_data.append(
            {
                "variant_code": v.variant_code,
                "variant_size": v.size,
                "current_stock": current,
                "avg_speed": round(avg_speed, 1),
                "min_threshold": math.ceil(min_threshold),
                "restock_qty": math.ceil(restock_qty),
                "trend": trend,
            }
        )

    # Sort by size order
    safe_stock_data.sort(key=lambda x: SIZE_ORDER.get(x["variant_size"], 9999))

    # Product-level summary (exclude zero-speed variants)
    filtered = [r for r in safe_stock_data if r["avg_speed"] > 0]
    product_safe_summary = {
        "total_current_stock": sum(r["current_stock"] for r in filtered),
        "avg_speed": round(sum(r["avg_speed"] for r in filtered), 1) if filtered else 0,
        "total_restock_needed": math.ceil(sum(r["restock_qty"] for r in filtered)),
    }

    return {
        "safe_stock_data": safe_stock_data,
        "product_safe_summary": product_safe_summary,
    }


def compute_variant_projection(variants):
    """
    Compute variant-level stock projection data for Chart.js.
    Returns dict with key 'stock_chart_data' (a JSON string).
    """
    # 1) Define your date boundaries here
    today = datetime.today()
    current_month = today.replace(day=1)
    six_months_ago = current_month - relativedelta(months=6)

    # 2) Build your 12-month projection exactly as on inventory page
    next_12 = [current_month + relativedelta(months=i) for i in range(13)]
    stock_chart_data = {
        "months": [m.strftime("%Y-%m") for m in next_12],
        "variant_lines": [],
    }
    for v in variants:
        curr = v.latest_inventory
        sold_6 = v.sales.filter(date__gte=six_months_ago).aggregate(
            total=Coalesce(Sum("sold_quantity"), Value(0), output_field=IntegerField())
        )["total"]
        speed = sold_6 / 6.0

        # collect future restocks
        restocks = {}
        for oi in v.order_items.filter(date_expected__gte=current_month):
            mon = oi.date_expected.replace(day=1)
            restocks[mon] = restocks.get(mon, 0) + oi.quantity

        # simulate month-by-month
        levels = [curr]
        for j in range(1, 13):
            lvl = levels[-1] - speed
            dt = (current_month + relativedelta(months=j)).date()
            lvl += restocks.get(dt, 0)
            levels.append(max(lvl, 0))

        stock_chart_data["variant_lines"].append(
            {
                "variant_name": v.variant_code,
                "stock_levels": levels,
            }
        )

    return {
        "stock_chart_data": json.dumps(stock_chart_data),
    }


def compute_sales_aggregates(product):
    """
    Compute sales aggregates and price info for a product.
    Returns dict with 'avg_sale_price', 'total_sold_qty', 'total_sold_value', 'retail_price'.
    """
    variants = ProductVariant.objects.filter(product=product)
    sale_agg = Sale.objects.filter(variant__in=variants).aggregate(
        total_qty=Coalesce(Sum("sold_quantity"), Value(0), output_field=IntegerField()),
        total_val=Coalesce(Sum("sold_value"), Value(0), output_field=DecimalField()),
    )
    avg_sale_price = (
        round(sale_agg["total_val"] / sale_agg["total_qty"], 2)
        if sale_agg["total_qty"]
        else 0
    )

    # Ensure retail_price is numeric
    from decimal import Decimal

    retail_price = (
        product.retail_price if product.retail_price is not None else Decimal("0.00")
    )

    # Calculate discount percentage safely
    if retail_price > 0:
        discount_pct = round(
            (retail_price - Decimal(avg_sale_price)) / retail_price * 100, 0
        )
    else:
        discount_pct = 0

    return {
        "avg_sale_price": avg_sale_price,
        "total_sold_qty": sale_agg["total_qty"],
        "total_sold_value": sale_agg["total_val"],
        "retail_price": retail_price,
        "discount_pct": discount_pct,
    }


def get_product_sales_data(
    product: Product, start_date: Optional[date] = None, end_date: Optional[date] = None
) -> Dict[str, Any]:
    """
    Returns sales & order metrics for a single product:
      - total_qty:     total units sold
      - total_value:   total revenue from those sales
      - avg_price:     total_value / total_qty (0 if none)
      - on_order_qty:  units currently on order (date_expected >= today)
      - discount_pct:  percent off retail_price vs avg_price
    """
    # 1) Sales aggregates
    qs = Sale.objects.filter(variant__product=product)
    if start_date:
        qs = qs.filter(date__gte=start_date)
    if end_date:
        qs = qs.filter(date__lte=end_date)

    agg = qs.aggregate(
        total_qty=Coalesce(Sum("sold_quantity"), Value(0), output_field=IntegerField()),
        total_value=Coalesce(Sum("sold_value"), Value(0), output_field=DecimalField()),
    )
    total_qty = agg["total_qty"]
    total_value = agg["total_value"]
    avg_price = (total_value / total_qty) if total_qty else Decimal("0.00")
    avg_price = round(avg_price, 2)

    # 2) On-order quantity
    today = date.today()
    on_order = OrderItem.objects.filter(
        product_variant__product=product, date_expected__gte=today
    ).aggregate(qty=Coalesce(Sum("quantity"), Value(0), output_field=IntegerField()))[
        "qty"
    ]

    # 3) Discount percentage
    retail = product.retail_price or Decimal("0.00")
    if retail > 0:
        discount_pct = round((retail - avg_price) / retail * 100, 0)
    else:
        discount_pct = 0

    return {
        "total_qty": total_qty,
        "total_value": total_value,
        "avg_price": avg_price,
        "on_order_qty": on_order,
        "discount_pct": discount_pct,
    }


def get_products_sales_data(
    products: Iterable[Product],
    start_date: Optional[date] = None,
    end_date: Optional[date] = None,
) -> Dict[int, Dict[str, Any]]:
    """
    Batch version: returns a dict mapping product.id → its sales_data dict.
    """
    return {
        p.id: get_product_sales_data(p, start_date=start_date, end_date=end_date)
        for p in products
    }


def calculate_estimated_inventory_sales_value(variants, _simplify_type):
    """
    Given a queryset of ProductVariant annotated with `latest_inventory`,
    returns the Decimal total of (stock × avg selling price), where:
      - avg selling price per variant = total revenue / total qty sold
      - fallback is the avg price for the variant’s category
    `simplify_type` is your function to bucket a type_code into a category key.
    """
    # 1) Per‐variant stats
    stats = Sale.objects.values("variant").annotate(
        total_revenue=Sum("sold_value"), total_qty=Sum("sold_quantity")
    )
    avg_price_map = {
        s["variant"]: s["total_revenue"] / s["total_qty"]
        for s in stats
        if s["total_qty"]
    }

    # 2) Category‐level fallback
    cat_stats = (
        Sale.objects.select_related("variant__product")
        .annotate(cat=F("variant__product__type"))
        .values("cat")
        .annotate(total_revenue=Sum("sold_value"), total_qty=Sum("sold_quantity"))
    )
    category_avg = {
        _simplify_type(s["cat"]): s["total_revenue"] / s["total_qty"]
        for s in cat_stats
        if s["total_qty"]
    }

    # 3) Sum up
    total = Decimal("0")
    for v in variants:
        unit_avg = avg_price_map.get(v.id)
        if unit_avg is None:
            unit_avg = category_avg.get(_simplify_type(v.product.type), Decimal("0"))
        total += Decimal(v.latest_inventory) * Decimal(unit_avg)
    return total


def calculate_on_paper_inventory_value(variants):
    """
    Returns: Decimal total of (stock × product.retail_price), i.e.
    maximum theoretical value if sold at 100% retail.
    """
    agg = variants.aggregate(
        total=Sum(
            ExpressionWrapper(
                F("latest_inventory") * F("product__retail_price"),
                output_field=DecimalField(),
            )
        )
    )["total"]
    return agg or Decimal("0")


# Define your “core” sizes for each category
CORE_SIZES = {
    "gi": ["A1", "A2", "F1", "F2"],
    "ng": ["S", "M", "L"],  # nogi / rashguard / shorts share cores
    "rg": ["S", "M", "L"],
    "dk": ["S", "M", "L"],
}


def compute_inventory_health_scores(variants, _simplify_type):
    """
    Given a queryset of ProductVariant annotated with `latest_inventory`,
    returns a dict mapping variant.id → int health_score.

    Components of the score (higher is “healthier”):
      1) Sell‐through rate vs category avg (3 / 2 / 1 points)
      2) Core‐size in stock?             (2 or 0 points)
      3) Recency of last restock (months) (2 / 1 / 0 points)
      4) Time since first arrival (days)  (1 or 0 points)
    """
    today = date.today()
    six_months_ago = today - relativedelta(months=6)

    # 1) Total sold per variant over last 6m
    sold_qs = (
        Sale.objects.filter(variant__in=variants, date__gte=six_months_ago)
        .values("variant")
        .annotate(total_qty=Sum("sold_quantity"))
    )
    sold_map = {s["variant"]: s["total_qty"] for s in sold_qs}

    # 2) Build category‐level averages
    #    count how many variants in each category
    cat_counts = defaultdict(int)
    for v in variants:
        cat_counts[_simplify_type(v.product.type or "")] += 1

    #    sum sold by category
    cat_sold = defaultdict(int)
    for vid, qty in sold_map.items():
        # find that variant’s type
        try:
            v = next(x for x in variants if x.id == vid)
            cat = _simplify_type(v.product.type or "")
        except StopIteration:
            continue
        cat_sold[cat] += qty

    cat_avg = {
        cat: (cat_sold[cat] / cat_counts[cat])
        for cat in cat_counts
        if cat_counts[cat] > 0
    }

    # 3) Compute a score for each variant
    scores = {}
    for v in variants:
        vid = v.id
        cat = _simplify_type(v.product.type or "")

        # — Sell‐through rate relative score (3/2/1)
        sold = sold_map.get(vid, 0)
        avg_sold = cat_avg.get(cat, 1)
        rel_str = sold / avg_sold if avg_sold else 0
        if rel_str >= 1.2:
            str_score = 3
        elif rel_str >= 0.8:
            str_score = 2
        else:
            str_score = 1

        # — Core‐size availability (2 / 0)
        core_sizes = CORE_SIZES.get(cat, [])
        has_core = v.size in core_sizes and v.latest_inventory > 0
        core_score = 2 if has_core else 0

        # — Months since last restock (2 / 1 / 0)
        last_arrival = (
            OrderItem.objects.filter(product_variant=v, date_arrived__isnull=False)
            .order_by("-date_arrived")
            .values_list("date_arrived", flat=True)
            .first()
        )
        if last_arrival:
            months_since = (today.year - last_arrival.year) * 12 + (
                today.month - last_arrival.month
            )
        else:
            months_since = 13
        if months_since < 6:
            restock_score = 2
        elif months_since < 12:
            restock_score = 1
        else:
            restock_score = 0

        # — Days since first arrival (1 / 0)
        first_arrival = (
            OrderItem.objects.filter(product_variant=v, date_arrived__isnull=False)
            .order_by("date_arrived")
            .values_list("date_arrived", flat=True)
            .first()
        )
        days_in_stock = (today - first_arrival).days if first_arrival else 366
        days_score = 1 if days_in_stock < 365 else 0

        # — Total health score
        scores[vid] = str_score + core_score + restock_score + days_score

    return scores


def get_product_health_metrics(variants, _simplify_type):
    """
    Given a ProductVariant queryset annotated with `latest_inventory`:
      - returns a dict of metrics:
        - score            : overall weighted‐average health (1–8)
        - sales_score      : sell‐through sub‐score (1–3)
        - restock_count    : how many times we've restocked in the last year
        - months_since_restock : int months since last restock
        - days_in_stock    : days since first arrival
        - needs_restock    : True if months_since_restock > 6
    """
    today = date.today()
    one_year_ago = today - relativedelta(years=1)

    # 1) build the per‐variant health scores we already had
    raw_scores = compute_inventory_health_scores(variants, _simplify_type)

    # 2) weighted‐average overall score
    total_inv = sum(v.latest_inventory for v in variants)
    if total_inv:
        overall = (
            sum(raw_scores.get(v.id, 0) * v.latest_inventory for v in variants)
            / total_inv
        )
    else:
        overall = sum(raw_scores.values()) / len(raw_scores) if raw_scores else 0

    # 3) isolate the “sell‐through” sub‐score (1–3) for the whole product:
    #    average the individual variant sub‐scores weighted by inventory
    #    (we assume compute_inventory_health_scores gave 1–3 for the STR component)
    #    In our implementation, STR points are the first component, so we can
    #    re-run that logic here or decode them out of raw_scores—simplest is to
    #    call a thin wrapper:
    def calc_sales_subscore(v):
        # re‐compute just the STR portion for variant v
        # (you can also change compute_inventory_health_scores to return per‐component)
        # For brevity, let’s ask a mini‐helper:
        sold = (
            Sale.objects.filter(variant=v, date__gte=one_year_ago).aggregate(
                q=Sum("sold_quantity")
            )["q"]
            or 0
        )
        # category avg:
        cat_qs = Sale.objects.filter(
            variant__product__type=v.product.type, date__gte=one_year_ago
        ).aggregate(tot_rev=Sum("sold_value"), tot_qty=Sum("sold_quantity"))
        avg_sold = (cat_qs["tot_rev"] / cat_qs["tot_qty"]) if cat_qs["tot_qty"] else 1
        rel_str = sold / avg_sold if avg_sold else 0
        if rel_str >= 1.2:
            return 3
        if rel_str >= 0.8:
            return 2
        return 1

    sales_weighted = (
        sum(calc_sales_subscore(v) * v.latest_inventory for v in variants) / total_inv
        if total_inv
        else 0
    )

    # 4) restock stats
    arrivals = OrderItem.objects.filter(
        product_variant__in=variants,
        date_arrived__isnull=False,
        date_arrived__gte=one_year_ago,
    )
    restock_count = arrivals.count()
    last_arr = arrivals.order_by("-date_arrived").first()
    if last_arr:
        delta = relativedelta(today, last_arr.date_arrived)
        months_since = delta.years * 12 + delta.months
    else:
        months_since = 999

    # 5) time in stock
    first_arrival = (
        OrderItem.objects.filter(
            product_variant__in=variants, date_arrived__isnull=False
        )
        .order_by("date_arrived")
        .first()
    )
    days_in = (today - first_arrival.date_arrived).days if first_arrival else 999

    return {
        "score": float(round(overall, 1)),
        "sales_score": float(round(sales_weighted, 1)),
        "restock_count": restock_count,
        "months_since_restock": months_since,
        "days_in_stock": days_in,
        "needs_restock": months_since > 6,
    }


def calculate_dynamic_product_score(variants, simplify_type):
    """
    Given a queryset of ProductVariant annotated with `latest_inventory`,
    returns a float score (0–10) for the product overall.
    """
    today = date.today()
    six_mo_ago = today - relativedelta(months=6)

    # 1) Gather sold qty per variant (last 6 mo)
    sold_qs = (
        Sale.objects.filter(variant__in=variants, date__gte=six_mo_ago)
        .values("variant")
        .annotate(qty=Sum("sold_quantity"))
    )
    sold_map = {s["variant"]: s["qty"] for s in sold_qs}
    total_sold = sum(sold_map.values())

    # 2) Calculate total_available (stock + sold), as Decimal
    total_stock = sum(v.latest_inventory for v in variants)
    total_available = Decimal(total_stock) + Decimal(total_sold)

    # 3) Category-average sell-through rate (Decimal)
    if total_available > 0:
        avg_rate = Decimal(total_sold) / total_available
    else:
        avg_rate = Decimal("0")

    # first & last arrival dates
    arrivals = OrderItem.objects.filter(
        product_variant__in=variants, date_arrived__isnull=False
    ).order_by("date_arrived")
    if arrivals.exists():
        first_arr = arrivals.first().date_arrived
        last_arr = arrivals.last().date_arrived
    else:
        first_arr = last_arr = today

    days_in_market = (today - first_arr).days
    months_since_restock = (today.year - last_arr.year) * 12 + (
        today.month - last_arr.month
    )

    percent_remaining = (
        (Decimal(total_stock) / total_available)
        if total_available > 0
        else Decimal("1")
    )

    has_core = any(
        v.latest_inventory > 0
        and v.size in CORE_SIZES.get(simplify_type(v.product.type or ""), [])
        for v in variants
    )

    # 4) Start at 5
    score = Decimal("5")

    # — product-level sell rate vs avg_rate
    if total_available > 0:
        prod_rate = Decimal(total_sold) / total_available
    else:
        prod_rate = Decimal("0")

    if prod_rate >= avg_rate * Decimal("1.2"):
        score += 2
    elif prod_rate >= avg_rate * Decimal("0.8"):
        score += 1
    else:
        score -= 1

    # — core-stock bonus/penalty
    if has_core and days_in_market <= 180:
        score += 1
    if has_core and days_in_market > 180 and prod_rate < avg_rate * Decimal("0.8"):
        score -= 2

    # — percent remaining
    if percent_remaining <= Decimal("0.1"):
        score += 2
    elif percent_remaining >= Decimal("0.5") and not has_core:
        score -= 1

    # — restock recency
    if months_since_restock <= 1:
        score += 1
    if months_since_restock > 12:
        score -= 2

    # — cap
    score = max(Decimal("0"), min(score, Decimal("10")))

    return float(score)


CORE_SIZES = {
    "gi": ["A1", "A2", "F1", "F2"],
    "rg": ["S", "M", "L"],
    "dk": ["S", "M", "L"],
    "other": ["S", "M", "L"],
}


def normalize(value, best, worst):
    if best == worst:
        return 100
    pct = (value - worst) / (best - worst)
    return max(0, min(100, pct * 100))


def compute_product_health(product, variants, simplify_type):
    """
    Returns a dict of sub-scores and the overall 0–100 health index.
    `variants` must be annotated with .latest_inventory
    and have .size, .type, and .product__retail_price if you include margin.
    """
    today = date.today()
    # --- 1. SALES VELOCITY (last 3 mo) ---
    three_mo_ago = today - relativedelta(months=3)
    sold_qs = (
        Sale.objects.filter(variant__in=variants, date__gte=three_mo_ago)
        .values("variant")
        .annotate(q=Sum("sold_quantity"))
    )
    sold_map = {s["variant"]: s["q"] for s in sold_qs}
    total_sold = sum(sold_map.values())
    days = (today - three_mo_ago).days or 1
    avg_daily = total_sold / days
    # category avg daily
    cat_daily_map = {}
    cat_totals = {}
    for v in variants:
        cat = simplify_type(v.product.type)
        cat_totals.setdefault(cat, []).append(sold_map.get(v.id, 0))
    # flatten to average per variant, then per day
    cat_avg_daily = {
        cat: (sum(vals) / (len(vals) * days)) if vals else 0
        for cat, vals in cat_totals.items()
    }
    sv = normalize(
        avg_daily,
        best=2 * cat_avg_daily.get(simplify_type(variants[0].product.type), 1),
        worst=0,
    )

    # --- 2. SELL-THROUGH RATE (last 6 mo) ---
    six_mo_ago = today - relativedelta(months=6)
    sold6 = (
        Sale.objects.filter(variant__in=variants, date__gte=six_mo_ago).aggregate(
            s=Sum("sold_quantity")
        )["s"]
        or 0
    )
    # assume “available” = sold + current stock
    stock6 = sum(v.latest_inventory for v in variants)
    avail6 = sold6 + stock6 or 1
    strate = sold6 / avail6
    str_sc = normalize(strate, best=0.8, worst=0.2)

    # --- 3. STOCK COVERAGE DAYS ---
    cov_days = (stock6 / (sold6 / days * 2)) if sold6 else 90
    cd_sc = normalize(cov_days, best=14, worst=90)

    # --- 4. STOCK AGE (days since first arrival) ---
    arrivals = OrderItem.objects.filter(
        product_variant__in=variants, date_arrived__isnull=False
    ).order_by("date_arrived")
    first = arrivals.first().date_arrived if arrivals.exists() else today
    age = (today - first).days
    age_sc = normalize(age, best=0, worst=365)

    # --- 5. CORE VARIANT COVERAGE (%) ---
    core_sizes = CORE_SIZES.get(simplify_type(variants[0].product.type), [])
    core_in_stock = sum(
        1 for v in variants if v.size in core_sizes and v.latest_inventory > 0
    )
    core_pct = (core_in_stock / len(core_sizes)) if core_sizes else 0
    core_sc = normalize(core_pct, best=1, worst=0)

    # --- 6. RESTOCK FREQUENCY (last 12 mo) ---
    year_ago = today - relativedelta(months=12)
    restocks = (
        OrderItem.objects.filter(
            product_variant__in=variants, date_arrived__gte=year_ago
        )
        .values("date_arrived")
        .distinct()
        .count()
    )
    rs_sc = normalize(restocks, best=12, worst=0)

    # --- 7. RETURN RATE (last 6 mo) ---
    returned = (
        Sale.objects.filter(variant__in=variants, date__gte=six_mo_ago).aggregate(
            r=Sum("return_quantity")
        )["r"]
        or 0
    )
    rrate = returned / sold6 if sold6 else 0
    rr_sc = 100 - normalize(rrate, best=0, worst=0.3)

    # --- 8. MARGIN (%) optional ---
    # avg_sale_price = ...  # pull from your data
    # avg_cost_price = ...
    # margin_pct = (avg_sale_price - avg_cost_price) / avg_sale_price
    # m_sc = normalize(margin_pct, best=0.6, worst=0)

    # --- Weighted aggregate ---
    weights = {
        "sv": 0.25,
        "str": 0.20,
        "cd": 0.15,
        "age": 0.10,
        "core": 0.10,
        "rs": 0.10,
        "rr": 0.05,
        # 'm':    0.05,
    }
    overall = (
        sv * weights["sv"]
        + str_sc * weights["str"]
        + cd_sc * weights["cd"]
        + age_sc * weights["age"]
        + core_sc * weights["core"]
        + rs_sc * weights["rs"]
        + rr_sc * weights["rr"]
        # + m_sc * weights['m']
    )

    return {
        "subscores": {
            "sales_velocity": round(sv, 1),
            "sell_through": round(str_sc, 1),
            "coverage_days": round(cd_sc, 1),
            "stock_age": round(age_sc, 1),
            "core_coverage": round(core_sc, 1),
            "restocks": round(rs_sc, 1),
            "return_rate": round(rr_sc, 1),
            # 'margin': round(m_sc,1),
        },
        "overall_score": round(overall, 1),
    }


def get_low_stock_products(queryset):
    """Return items with less than 3 months of stock remaining.

    This uses an adjusted sales speed that ignores months where the variant was
    completely out of stock.  It averages the speed over the last 12, 6 and
    3 months and compares current stock against that average.
    """

    today = date.today()

    if queryset.model == ProductVariant:
        variant_qs = queryset
        return_products = False
    elif queryset.model == Product:
        variant_qs = ProductVariant.objects.filter(product__in=queryset)
        return_products = True
    else:
        raise ValueError("Queryset must be for Product or ProductVariant")

<<<<<<< HEAD
    # Prefetch related objects so all calculations happen in Python without
    # triggering additional queries.
    variants = list(
        variant_qs.prefetch_related("sales", "snapshots", "product")
    )

    month_start = today.replace(day=1)

    low_variants = []
    for v in variants:
        # Determine the latest inventory count from snapshots
        latest_inv = 0
        latest_dt = None
        for snap in v.snapshots.all():
            if latest_dt is None or snap.date > latest_dt:
                latest_dt = snap.date
                latest_inv = snap.inventory_count
        v.latest_inventory = latest_inv

        # Build per-month sales totals and record months with stock available
        sales_by_month = {}
        stock_months = set()
        for sale in v.sales.all():
            m = sale.date.replace(day=1)
            sales_by_month[m] = sales_by_month.get(m, 0) + (sale.sold_quantity or 0)
        for snap in v.snapshots.all():
            if snap.inventory_count > 0:
                stock_months.add(snap.date.replace(day=1))

        def _avg_speed(months):
            total = 0
            periods = 0
            for i in range(months):
                m = month_start - relativedelta(months=i)
                sold = sales_by_month.get(m, 0)
                had_stock = m in stock_months
                if sold or had_stock:
                    periods += 1
                    total += sold
            return (total / periods) if periods else 0.0

        avg12 = _avg_speed(12)
        avg6 = _avg_speed(6)
        avg3 = _avg_speed(3)
        avg_speed = (avg12 + avg6 + avg3) / 3.0

        v.months_left = (v.latest_inventory / avg_speed) if avg_speed > 0 else None
=======
    # Prefetch sales and snapshots to minimise DB hits when iterating.
    variant_qs = variant_qs.prefetch_related("sales", "snapshots", "product")

    month_start = today.replace(day=1)

    def _avg_speed(v, months):
        total = 0
        in_stock_months = 0
        for i in range(months):
            start = month_start - relativedelta(months=i)
            end = start + relativedelta(months=1)
            sold = (
                v.sales.filter(date__gte=start, date__lt=end)
                .aggregate(total=Coalesce(Sum("sold_quantity"), 0))["total"]
            )
            had_stock = v.snapshots.filter(
                date__gte=start, date__lt=end, inventory_count__gt=0
            ).exists()
            if sold or had_stock:
                in_stock_months += 1
                total += sold
        return (total / in_stock_months) if in_stock_months else 0.0

    low_variants = []
    for v in variant_qs:
        latest_inv = (
            InventorySnapshot.objects.filter(product_variant=v)
            .order_by("-date")
            .values_list("inventory_count", flat=True)
            .first()
        )
        v.latest_inventory = latest_inv or 0

        avg12 = _avg_speed(v, 12)
        avg6 = _avg_speed(v, 6)
        avg3 = _avg_speed(v, 3)
        avg_speed = (avg12 + avg6 + avg3) / 3.0
        v.months_left = (
            (v.latest_inventory / avg_speed) if avg_speed > 0 else None
        )
>>>>>>> 0590d9a5
        if v.months_left is not None and v.months_left < 3:
            low_variants.append(v)

    if return_products:
        return list({v.product for v in low_variants})
    return low_variants<|MERGE_RESOLUTION|>--- conflicted
+++ resolved
@@ -900,7 +900,6 @@
     else:
         raise ValueError("Queryset must be for Product or ProductVariant")
 
-<<<<<<< HEAD
     # Prefetch related objects so all calculations happen in Python without
     # triggering additional queries.
     variants = list(
@@ -948,48 +947,7 @@
         avg_speed = (avg12 + avg6 + avg3) / 3.0
 
         v.months_left = (v.latest_inventory / avg_speed) if avg_speed > 0 else None
-=======
-    # Prefetch sales and snapshots to minimise DB hits when iterating.
-    variant_qs = variant_qs.prefetch_related("sales", "snapshots", "product")
-
-    month_start = today.replace(day=1)
-
-    def _avg_speed(v, months):
-        total = 0
-        in_stock_months = 0
-        for i in range(months):
-            start = month_start - relativedelta(months=i)
-            end = start + relativedelta(months=1)
-            sold = (
-                v.sales.filter(date__gte=start, date__lt=end)
-                .aggregate(total=Coalesce(Sum("sold_quantity"), 0))["total"]
-            )
-            had_stock = v.snapshots.filter(
-                date__gte=start, date__lt=end, inventory_count__gt=0
-            ).exists()
-            if sold or had_stock:
-                in_stock_months += 1
-                total += sold
-        return (total / in_stock_months) if in_stock_months else 0.0
-
-    low_variants = []
-    for v in variant_qs:
-        latest_inv = (
-            InventorySnapshot.objects.filter(product_variant=v)
-            .order_by("-date")
-            .values_list("inventory_count", flat=True)
-            .first()
-        )
-        v.latest_inventory = latest_inv or 0
-
-        avg12 = _avg_speed(v, 12)
-        avg6 = _avg_speed(v, 6)
-        avg3 = _avg_speed(v, 3)
-        avg_speed = (avg12 + avg6 + avg3) / 3.0
-        v.months_left = (
-            (v.latest_inventory / avg_speed) if avg_speed > 0 else None
-        )
->>>>>>> 0590d9a5
+
         if v.months_left is not None and v.months_left < 3:
             low_variants.append(v)
 
