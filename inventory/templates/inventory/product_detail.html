{% extends 'inventory/base.html' %}
{% block title %}{{ product.product_name }} Details{% endblock %}
{% block content %}

<!-- SUMMARY CARDS -->
<div class="section">

  <div class="row">
    <!-- Photo and name -->
    <div class="col s3">
      <div class="card z-depth-2" style="overflow: hidden; ">
        <div class="card-image">
          {% if product.product_photo %}
            <img src="{{ product.product_photo.url }}" alt="{{ product.product_name }}" />
          {% endif %}
        </div>
        <div class="card-content" id="product_card">
          <span class="title">{{ product.product_name }}</span>
          <p>
            <span class="price teal-text text-darken-2">
              ¥{{ product.retail_price|floatformat:"0" }}
            </span>
            /
            <span class="price red-text text-darken-4">
              ¥{{ avg_price|floatformat:"0" }}
            </span>
            {% if discount_pct and discount_pct > 0 %}
              <small class="grey-text">({{ discount_pct }}% off)</small>
            {% endif %}
          </p>
          <p><strong>Total Sold:</strong> {{ total_qty }} units (¥{{ total_value|floatformat:"0" }})</p>

        </div>
      </div>
    </div>

    <!-- Product-level Stock Forecast -->
    <div class="col s9">
      <div class="card z-depth-2" style="overflow: hidden;">
        <div class="card-content cyan darken-2 white-text" style="padding: 0;">
          <div style="padding: 20px;">
            <!-- Place this where you want the 12-month past/future inventory chart -->
            <canvas id="inventoryLineChart" height="130"></canvas>
          </div>
        </div>
      </div>
    </div>
  </div>


  <!-- Safe Stock & Sales Speed -->
  <div class="row">
    <div class="col s12">
      <h3>Restock Amounts</h3>
      <table class="highlight">
        <thead>
          <tr>
            <th>Variant</th>
            <th>Last Order</th>
            <th>Sales / month</th>
            <th>Current Stock</th>
            <th>6 Months Stock</th>
            <th>Min Restock Required</th>
            <th>On Order</th>

          </tr>
        </thead>
        <tbody>

          {% for row in safe_stock_data %}
          <tr>
            <td>{{ row.variant_code }}</td>
            <td>{{ row.last_order_qty }}</td>
            <td>
              {{ row.avg_speed }}
              {% if row.trend == 'up' %}
                <span style="color: green;">&#9650;</span>
              {% elif row.trend == 'down' %}
                <span style="color: red;">&#9660;</span>
              {% else %}
                &#8212;
              {% endif %}
            </td>
            <td>{{ row.current_stock }} <span class="stock-dot {{ row.stock_status }}"></span></td>

            <td>{{ row.six_month_stock }}</td>
            <td>{{ row.restock_qty }}</td>
            <td>{{ row.on_order_qty }}</td>
          </tr>
          {% empty %}
          <tr><td colspan="7">No data available.</td></tr>
          {% endfor %}
          <tr class="product-summary">
            <td><strong>TOTALS</strong></td>
<<<<<<< HEAD
            <td>{{ product_safe_summary.total_last_order_qty }}</td>
=======
            <td>&ndash;</td>
>>>>>>> f17fc656
            <td>{{ product_safe_summary.avg_speed }} / month</td>
            <td>{{ product_safe_summary.total_current_stock }} items</td>
            <td>{{ product_safe_summary.total_six_month_stock }}</td>
            <td>{{ product_safe_summary.total_restock_needed }}</td>
            <td>{{ product_safe_summary.total_on_order_qty }}</td>
          </tr>
        </tbody>
      </table>
    </div>
  </div>



  <div class="row">
    <div class="col s12">

      <h3>Order History & Profitability</h3>
      <table class="highlight">
        <thead>
          <tr>
            <th>Date Ordered</th>
            <th>Date Delivered</th>
            <th>Qty Ord/Del</th>
            <th>Cost Value</th>
            <th>No. Sold</th>
            <th>In Stock</th>
            <th>Sold Value</th>
            <th>Profit</th>
          </tr>
        </thead>
        <tbody>
          {% for o in prev_orders %}
            <tr>
              <td>{{ o.date_ordered|date:"Y-m-d" }}</td>
              <td>
                {% if o.date_delivered %}
                  {{ o.date_delivered|date:"Y-m-d" }}
                {% else %}&ndash;{% endif %}
              </td>
              <td>{{ o.qty_ordered }}/{{ o.qty_delivered }}</td>
              <td>¥{{ o.cost_value|floatformat:"2" }}</td>
              <td></td>
              <td></td>
              <td></td>
              <td></td>
            </tr>
          {% empty %}
            <tr><td colspan="8">No previous orders.</td></tr>
          {% endfor %}
        </tbody>
        <tfoot>
          <tr class="totals-row green-text">
            <td colspan="3"><strong>Lifetime Totals</strong></td>
            <td>¥{{ total_order_cost|floatformat:"2" }}</td>
            <td>{{ lifetime_sold_qty }}</td>
            <td>{{ current_inventory }}</td>
            <td>¥{{ lifetime_sold_val|floatformat:"2" }}</td>
            <td>¥{{ lifetime_profit|floatformat:"2" }}</td>
          </tr>
        </tfoot>
      </table>
    </div>
  </div>

</div>



<!-- Variant-level Stock Projection Chart -->
<div class="section">
  <div class="row">
    <div class="col s12">
      <div class="card z-depth-2" style="overflow: hidden;">
        <div style="padding: 20px;">
          <h5>Variant Stock Projection</h5>
          <canvas id="stockChart"></canvas>
        </div>
      </div>
    </div>
  </div>
</div>



{% endblock %}

{% block extrajs %}
<script src="https://cdn.jsdelivr.net/npm/chart.js@4.4.0/dist/chart.umd.min.js"></script>
<!-- 2) Luxon + adapter (for the line chart) -->
<script src="https://cdn.jsdelivr.net/npm/luxon@3.4.3/build/global/luxon.min.js"></script>
<script src="https://cdn.jsdelivr.net/npm/chartjs-adapter-luxon@1.3.1/dist/chartjs-adapter-luxon.umd.min.js"></script>


<script>
  // Variant-level Stock Projection Chart
  const stockChartData = {{ stock_chart_data|safe }};
  const stockCtx = document.getElementById('stockChart').getContext('2d');
  new Chart(stockCtx, {
    type: 'line',
    data: {
      labels: stockChartData.months,
      datasets: stockChartData.variant_lines.map(v => ({ label: v.variant_name, data: v.stock_levels, borderWidth: 2, fill: false }))
    },
    options: { responsive: true }
  });
</script>




<script>
document.addEventListener("DOMContentLoaded", function() {
  const lineCtx = document.getElementById("inventoryLineChart").getContext("2d");
  // Data arrays from context
  const actual = {{ actual_data|safe }};
  const forecast = {{ forecast_data|safe }};

  // Merge actual and forecast (skip duplicate first forecast point)
  const merged = actual.concat(forecast.slice(1));

  // Compute threshold line data at the min threshold value
  // Assuming you pass a 'threshold_value' in context
  const thresholdValue = {{ threshold_value }};
  const thresholdData = merged.map(point => ({ x: point.x, y: thresholdValue }));

  new Chart(lineCtx, {
    type: 'line',
    data: {
      datasets: [
        {
          label: 'Min Threshold',
          data: thresholdData,
          borderWidth: 0,
          backgroundColor: 'rgba(255,165,0,0.2)',
          fill: '-1', // fill area between this and the next dataset
          pointRadius: 0,
        },
        {
          label: 'Inventory',
          data: merged,
          segment: {
            borderColor: ctx => ctx.p1DataIndex < actual.length ? '#29b6f6' : '#ffca28',
            borderDash: ctx => ctx.p1DataIndex < actual.length ? [] : [6,4]
          },
          backgroundColor: 'rgba(41,182,246,0.2)',
          borderWidth: 2,
          fill: false,
          tension: 0.3,
          pointRadius: 3,
          pointBackgroundColor: '#fff'
        }
      ]
    },
    options: {
      responsive: true,
      plugins: {
        legend: { labels: { color: 'white' } },
        tooltip: {
          callbacks: {
            label: ctx => `${ctx.dataset.label}: ${Math.round(ctx.parsed.y)} units`
          }
        }
      },
      scales: {
        x: {
          type: 'time',
          time: {
            unit: 'month',
            tooltipFormat: 'dd LLL yyyy',
            displayFormats: { month: 'MMM yyyy' }
          },
          ticks: { color: 'white', maxTicksLimit: 13 },
          title: { display: true, text: 'Date', color: 'black' },
          grid: { color: 'rgba(0,0,0,0.1)' }
        },
        y: {
          beginAtZero: true,
          ticks: { color: 'white' },
          title: { display: true, text: 'Units in Stock', color: 'black' },
          grid: { color: 'rgba(0,0,0,0.1)' }
        }
      }
    }
  });
});
</script>




{% endblock %}<|MERGE_RESOLUTION|>--- conflicted
+++ resolved
@@ -92,11 +92,8 @@
           {% endfor %}
           <tr class="product-summary">
             <td><strong>TOTALS</strong></td>
-<<<<<<< HEAD
             <td>{{ product_safe_summary.total_last_order_qty }}</td>
-=======
-            <td>&ndash;</td>
->>>>>>> f17fc656
+
             <td>{{ product_safe_summary.avg_speed }} / month</td>
             <td>{{ product_safe_summary.total_current_stock }} items</td>
             <td>{{ product_safe_summary.total_six_month_stock }}</td>
