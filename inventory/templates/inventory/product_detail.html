{% extends 'inventory/base.html' %}
{% block title %}{{ product.product_name }} Details{% endblock %}
{% block content %}

<!-- SUMMARY CARDS -->
<div class="section">

  <div class="row">
    <!-- Photo and name -->
    <div class="col s3">
      <div class="card z-depth-2" style="overflow: hidden; ">
        <div class="card-image">
          {% if product.product_photo %}
            <img src="{{ product.product_photo.url }}" alt="{{ product.product_name }}" />
          {% endif %}
        </div>
        <div class="card-content" id="product_card">
          <span class="title">{{ product.product_name }}</span>
          <p>
            <span class="price teal-text text-darken-2">
              ¥{{ product.retail_price|floatformat:"0" }}
            </span>
            /
            <span class="price red-text text-darken-4">
              ¥{{ avg_price|floatformat:"0" }}
            </span>
            {% if discount_pct and discount_pct > 0 %}
              <small class="grey-text">({{ discount_pct }}% off)</small>
            {% endif %}
          </p>
          <p><strong>Total Sold:</strong> {{ total_qty }} units (¥{{ total_value|floatformat:"0" }})</p>

        </div>
      </div>
    </div>

    <!-- Product-level Stock Forecast -->
    <div class="col s9">
      <div class="card z-depth-2" style="overflow: hidden;">
        <div class="card-content cyan darken-2 white-text" style="padding: 0;">
          <div style="padding: 20px;">
            <!-- Place this where you want the 12-month past/future inventory chart -->
            <canvas id="inventoryLineChart" height="130"></canvas>
          </div>
        </div>
      </div>
    </div>
  </div>


  <!-- Safe Stock & Sales Speed -->
  <div class="row">
    <div class="col s12">
      <h3>Restock Amounts</h3>
      <table class="highlight">
        <thead>
          <tr>
            <th>Variant</th>
            <th>Sales / month</th>
            <th>Current Stock</th>
<<<<<<< HEAD
            <th>6months stock</th>
            <th>Restock amount</th>
            <th>On Order</th>
=======
            <th>6 Months Stock</th>
            <th>Min. Restock Required</th>
>>>>>>> 3de39415
          </tr>
        </thead>
        <tbody>

          {% for row in safe_stock_data %}
          <tr>
            <td>{{ row.variant_code }}</td>
            <td>
              {{ row.avg_speed }}
              {% if row.trend == 'up' %}
                <span style="color: green;">&#9650;</span>
              {% elif row.trend == 'down' %}
                <span style="color: red;">&#9660;</span>
              {% else %}
                &#8212;
              {% endif %}
            </td>
            <td>{{ row.current_stock }} <span class="stock-dot {{ row.stock_status }}"></span></td>

            <td>{{ row.six_month_stock }}</td>
            <td>{{ row.restock_qty }}</td>
            <td>{{ row.on_order_qty }}</td>
          </tr>
          {% empty %}
          <tr><td colspan="6">No data available.</td></tr>
          {% endfor %}
          <tr class="product-summary">
            <td><strong>TOTALS</strong></td>
            <td>{{ product_safe_summary.total_current_stock }} items</td>
            <td>{{ product_safe_summary.avg_speed }} / month</td>
            <td>{{ product_safe_summary.total_six_month_stock }}</td>
            <td>{{ product_safe_summary.total_restock_needed }}</td>
            <td>{{ product_safe_summary.total_on_order_qty }}</td>
          </tr>
        </tbody>
      </table>
    </div>
  </div>



  <div class="row">
    <div class="col s12">

      <h3>Order History & Profitability</h3>
      <table class="highlight">
        <thead>
          <tr>
            <th>Date Ordered</th>
            <th>Date Delivered</th>
            <th>Qty Ord/Del</th>
            <th>Cost Value</th>
            <th>No. Sold</th>
            <th>In Stock</th>
            <th>Sold Value</th>
            <th>Profit</th>
          </tr>
        </thead>
        <tbody>
          {% for o in prev_orders %}
            <tr>
              <td>{{ o.date_ordered|date:"Y-m-d" }}</td>
              <td>
                {% if o.date_delivered %}
                  {{ o.date_delivered|date:"Y-m-d" }}
                {% else %}&ndash;{% endif %}
              </td>
              <td>{{ o.qty_ordered }}/{{ o.qty_delivered }}</td>
              <td>¥{{ o.cost_value|floatformat:"2" }}</td>
              <td></td>
              <td></td>
              <td></td>
              <td></td>
            </tr>
          {% empty %}
            <tr><td colspan="8">No previous orders.</td></tr>
          {% endfor %}
        </tbody>
        <tfoot>
          <tr class="totals-row green-text">
            <td colspan="3"><strong>Lifetime Totals</strong></td>
            <td>¥{{ total_order_cost|floatformat:"2" }}</td>
            <td>{{ lifetime_sold_qty }}</td>
            <td>{{ current_inventory }}</td>
            <td>¥{{ lifetime_sold_val|floatformat:"2" }}</td>
            <td>¥{{ lifetime_profit|floatformat:"2" }}</td>
          </tr>
        </tfoot>
      </table>
    </div>
  </div>

</div>



<!-- Variant-level Stock Projection Chart -->
<div class="section">
  <div class="row">
    <div class="col s12">
      <div class="card z-depth-2" style="overflow: hidden;">
        <div style="padding: 20px;">
          <h5>Variant Stock Projection</h5>
          <canvas id="stockChart"></canvas>
        </div>
      </div>
    </div>
  </div>
</div>



{% endblock %}

{% block extrajs %}
<script src="https://cdn.jsdelivr.net/npm/chart.js@4.4.0/dist/chart.umd.min.js"></script>
<!-- 2) Luxon + adapter (for the line chart) -->
<script src="https://cdn.jsdelivr.net/npm/luxon@3.4.3/build/global/luxon.min.js"></script>
<script src="https://cdn.jsdelivr.net/npm/chartjs-adapter-luxon@1.3.1/dist/chartjs-adapter-luxon.umd.min.js"></script>


<script>

  // Variant-level Stock Projection Chart
  const stockChartData = {{ stock_chart_data|safe }};
  const stockCtx = document.getElementById('stockChart').getContext('2d');
  new Chart(stockCtx, {
    type: 'line',
    data: {
      labels: stockChartData.months,
      datasets: stockChartData.variant_lines.map(v => ({ label: v.variant_name, data: v.stock_levels, borderWidth: 2, fill: false }))
    },
    options: { responsive: true }
  });
</script>


<script>
document.addEventListener('DOMContentLoaded', function() {
  // 1) Grab our live data
  const score    = Number('{{ health.overall_score }}') || 0;
  const maxScore = 100;
  const remainder = Math.max(0, maxScore - score);

  // 2) Pick an accent color for the “filled” slice
  let accent = '#43a047';          // green
  if      (score <  maxScore * 0.4) accent = '#e53935'; // red
  else if (score <  maxScore * 0.6) accent = '#fb8c00'; // orange

  // 3) Render a simple donut
  const ctx = document.getElementById('healthDonut').getContext('2d');
  new Chart(ctx, {
    type: 'doughnut',
    data: {
      labels: ['Score','Remaining'],
      datasets: [{
        data: [score, remainder],
        backgroundColor: [accent, '#eee'],
        borderWidth: 0
      }]
    },
    options: {
      responsive: true,
      maintainAspectRatio: true,  // full circle for now
      plugins: {
        legend: { display: false },
        tooltip: { enabled: false }
      }
    }
  });
});
</script>



<script>
document.addEventListener("DOMContentLoaded", function() {
  const lineCtx = document.getElementById("inventoryLineChart").getContext("2d");
  // Data arrays from context
  const actual = {{ actual_data|safe }};
  const forecast = {{ forecast_data|safe }};

  // Merge actual and forecast (skip duplicate first forecast point)
  const merged = actual.concat(forecast.slice(1));

  // Compute threshold line data at the min threshold value
  // Assuming you pass a 'threshold_value' in context
  const thresholdValue = {{ threshold_value }};
  const thresholdData = merged.map(point => ({ x: point.x, y: thresholdValue }));

  new Chart(lineCtx, {
    type: 'line',
    data: {
      datasets: [
        {
          label: 'Min Threshold',
          data: thresholdData,
          borderWidth: 0,
          backgroundColor: 'rgba(255,165,0,0.2)',
          fill: '-1', // fill area between this and the next dataset
          pointRadius: 0,
        },
        {
          label: 'Inventory',
          data: merged,
          segment: {
            borderColor: ctx => ctx.p1DataIndex < actual.length ? '#29b6f6' : '#ffca28',
            borderDash: ctx => ctx.p1DataIndex < actual.length ? [] : [6,4]
          },
          backgroundColor: 'rgba(41,182,246,0.2)',
          borderWidth: 2,
          fill: false,
          tension: 0.3,
          pointRadius: 3,
          pointBackgroundColor: '#fff'
        }
      ]
    },
    options: {
      responsive: true,
      plugins: {
        legend: { labels: { color: 'white' } },
        tooltip: {
          callbacks: {
            label: ctx => `${ctx.dataset.label}: ${Math.round(ctx.parsed.y)} units`
          }
        }
      },
      scales: {
        x: {
          type: 'time',
          time: {
            unit: 'month',
            tooltipFormat: 'dd LLL yyyy',
            displayFormats: { month: 'MMM yyyy' }
          },
          ticks: { color: 'white', maxTicksLimit: 13 },
          title: { display: true, text: 'Date', color: 'black' },
          grid: { color: 'rgba(0,0,0,0.1)' }
        },
        y: {
          beginAtZero: true,
          ticks: { color: 'white' },
          title: { display: true, text: 'Units in Stock', color: 'black' },
          grid: { color: 'rgba(0,0,0,0.1)' }
        }
      }
    }
  });
});
</script>




{% endblock %}<|MERGE_RESOLUTION|>--- conflicted
+++ resolved
@@ -58,14 +58,10 @@
             <th>Variant</th>
             <th>Sales / month</th>
             <th>Current Stock</th>
-<<<<<<< HEAD
             <th>6months stock</th>
             <th>Restock amount</th>
             <th>On Order</th>
-=======
-            <th>6 Months Stock</th>
-            <th>Min. Restock Required</th>
->>>>>>> 3de39415
+
           </tr>
         </thead>
         <tbody>
