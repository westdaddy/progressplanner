--- conflicted
+++ resolved
@@ -103,36 +103,8 @@
       </select>
     </div>
 
-<<<<<<< HEAD
     <input type="hidden" name="view_mode" value="{{ view_mode }}" />
-=======
-    <!-- Group filter select -->
-    <div class="input-field inline col s3">
-      <select name="group_filter" onchange="this.form.submit()">
-        <option value="" {% if not group_filter %}selected{% endif %}>All groups</option>
-        {% for group in group_choices %}
-          <option value="{{ group.id }}" {% if group_filter|add:"" == group.id|stringformat:"s" %}selected{% endif %}>{{ group.name }}</option>
-        {% endfor %}
-      </select>
-    </div>
 
-    <!-- Series filter select -->
-    <div class="input-field inline col s3">
-      <select name="series_filter" onchange="this.form.submit()">
-        <option value="" {% if not series_filter %}selected{% endif %}>All series</option>
-        {% for ser in series_choices %}
-          <option value="{{ ser.id }}" {% if series_filter|add:"" == ser.id|stringformat:"s" %}selected{% endif %}>{{ ser.name }}</option>
-        {% endfor %}
-      </select>
-    </div>
-
-    <!-- Preserve view mode when submitting -->
-    <input
-      type="hidden"
-      name="view_mode"
-      value="{{ view_mode }}"
-    />
->>>>>>> bb0cd379
   </form>
 </div>
   </div>
