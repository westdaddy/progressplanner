{% extends 'inventory/base.html' %}
{% load inventory_extras %}

{% block title %}Product List{% endblock %}

{% block content %}
<div class="section">


  <div id="controls" class="row grey lighten-3">
    <div class="col s1">
      <div class="view-toggle">
        <a href="?view_mode=list
                 {% if show_retired %}&show_retired=true{% endif %}
                 {% if type_filter  %}&type_filter={{ type_filter }}{% endif %}
                 {% if group_filter %}&group_filter={{ group_filter }}{% endif %}
                 {% if series_filter %}&series_filter={{ series_filter }}{% endif %}
                 {% if zero_inventory %}&zero_inventory=true{% endif %}"
           class="view-icon {% if view_mode == 'list' %}active{% endif %}">
          <i class="material-icons">view_list</i>
        </a>
        <a href="?view_mode=card
                 {% if show_retired %}&show_retired=true{% endif %}
                 {% if type_filter  %}&type_filter={{ type_filter }}{% endif %}
                 {% if group_filter %}&group_filter={{ group_filter }}{% endif %}
                 {% if series_filter %}&series_filter={{ series_filter }}{% endif %}
                 {% if zero_inventory %}&zero_inventory=true{% endif %}"
           class="view-icon {% if view_mode == 'card' %}active{% endif %}">
          <i class="material-icons">view_module</i>
        </a>
      </div>
    </div>

    <div class="filters">
  <form method="get" style="display:flex; flex-wrap:wrap; align-items:center; gap:10px;">

    <label style="margin-right:10px;">
      <input
        type="checkbox"
        name="show_retired"
        value="true"
        class="filled-in"
        {% if show_retired %}checked{% endif %}
        onchange="this.form.submit()"
      />
      <span>Show old products</span>
    </label>

    <label style="margin-right:20px;">
      <input
        type="checkbox"
        name="zero_inventory"
        value="true"
        class="filled-in"
        {% if zero_inventory %}checked{% endif %}
        onchange="this.form.submit()"
      />
      <span>Out of stock only</span>
    </label>

    <div class="input-field" style="min-width:150px;">
      <select name="type_filter" onchange="this.form.submit()">
        <option value="" {% if not type_filter %}selected{% endif %}>All types</option>
        {% for value, label in type_choices %}
          <option value="{{ value }}" {% if type_filter == value %}selected{% endif %}>{{ label }}</option>
<<<<<<< HEAD
        {% endfor %}
      </select>
    </div>

    <div class="input-field" style="min-width:150px;">
      <select name="style_filter" onchange="this.form.submit()">
        <option value="" {% if not style_filter %}selected{% endif %}>All styles</option>
        {% for value, label in style_choices %}
          <option value="{{ value }}" {% if style_filter == value %}selected{% endif %}>{{ label }}</option>
        {% endfor %}
      </select>
    </div>

    <div class="input-field" style="min-width:150px;">
      <select name="age_filter" onchange="this.form.submit()">
        <option value="" {% if not age_filter %}selected{% endif %}>All ages</option>
        {% for value, label in age_choices %}
          <option value="{{ value }}" {% if age_filter == value %}selected{% endif %}>{{ label }}</option>
        {% endfor %}
      </select>
    </div>

    <div class="input-field" style="min-width:150px;">
      <select name="group_filter" onchange="this.form.submit()">
        <option value="" {% if not group_filter %}selected{% endif %}>All groups</option>
        {% for group in group_choices %}
          <option value="{{ group.id }}" {% if group_filter|add:"" == group.id|stringformat:"s" %}selected{% endif %}>{{ group.name }}</option>
        {% endfor %}
      </select>
    </div>

    <div class="input-field" style="min-width:150px;">
      <select name="series_filter" onchange="this.form.submit()">
        <option value="" {% if not series_filter %}selected{% endif %}>All series</option>
        {% for ser in series_choices %}
          <option value="{{ ser.id }}" {% if series_filter|add:"" == ser.id|stringformat:"s" %}selected{% endif %}>{{ ser.name }}</option>
=======
>>>>>>> ef223117
        {% endfor %}
      </select>
    </div>

<<<<<<< HEAD
    <input type="hidden" name="view_mode" value="{{ view_mode }}" />
=======
    <div class="input-field" style="min-width:150px;">
      <select name="style_filter" onchange="this.form.submit()">
        <option value="" {% if not style_filter %}selected{% endif %}>All styles</option>
        {% for value, label in style_choices %}
          <option value="{{ value }}" {% if style_filter == value %}selected{% endif %}>{{ label }}</option>
        {% endfor %}
      </select>
    </div>

    <div class="input-field" style="min-width:150px;">
      <select name="age_filter" onchange="this.form.submit()">
        <option value="" {% if not age_filter %}selected{% endif %}>All ages</option>
        {% for value, label in age_choices %}
          <option value="{{ value }}" {% if age_filter == value %}selected{% endif %}>{{ label }}</option>
        {% endfor %}
      </select>
    </div>

    <div class="input-field" style="min-width:150px;">
      <select name="group_filter" onchange="this.form.submit()">
        <option value="" {% if not group_filter %}selected{% endif %}>All groups</option>
        {% for group in group_choices %}
          <option value="{{ group.id }}" {% if group_filter|add:"" == group.id|stringformat:"s" %}selected{% endif %}>{{ group.name }}</option>
        {% endfor %}
      </select>
    </div>

    <div class="input-field" style="min-width:150px;">
      <select name="series_filter" onchange="this.form.submit()">
        <option value="" {% if not series_filter %}selected{% endif %}>All series</option>
        {% for ser in series_choices %}
          <option value="{{ ser.id }}" {% if series_filter|add:"" == ser.id|stringformat:"s" %}selected{% endif %}>{{ ser.name }}</option>
        {% endfor %}
      </select>
    </div>

    <input type="hidden" name="view_mode" value="{{ view_mode }}" />

>>>>>>> ef223117
  </form>
</div>
  </div>

  <!-- Conditional Product List Rendering -->
  {% if view_mode == 'card' %}
      {% include 'inventory/snippets/product_card_list.html' %}
  {% else %}
      {% include 'inventory/snippets/product_card_default.html' %}
  {% endif %}
</div>
{% endblock %}

{% block extrajs %}
<script>
  document.addEventListener('DOMContentLoaded', function() {
    var elems = document.querySelectorAll('select');
    var instances = M.FormSelect.init(elems);
  });
</script>
{% endblock %}<|MERGE_RESOLUTION|>--- conflicted
+++ resolved
@@ -63,7 +63,6 @@
         <option value="" {% if not type_filter %}selected{% endif %}>All types</option>
         {% for value, label in type_choices %}
           <option value="{{ value }}" {% if type_filter == value %}selected{% endif %}>{{ label }}</option>
-<<<<<<< HEAD
         {% endfor %}
       </select>
     </div>
@@ -100,54 +99,13 @@
         <option value="" {% if not series_filter %}selected{% endif %}>All series</option>
         {% for ser in series_choices %}
           <option value="{{ ser.id }}" {% if series_filter|add:"" == ser.id|stringformat:"s" %}selected{% endif %}>{{ ser.name }}</option>
-=======
->>>>>>> ef223117
-        {% endfor %}
-      </select>
-    </div>
 
-<<<<<<< HEAD
-    <input type="hidden" name="view_mode" value="{{ view_mode }}" />
-=======
-    <div class="input-field" style="min-width:150px;">
-      <select name="style_filter" onchange="this.form.submit()">
-        <option value="" {% if not style_filter %}selected{% endif %}>All styles</option>
-        {% for value, label in style_choices %}
-          <option value="{{ value }}" {% if style_filter == value %}selected{% endif %}>{{ label }}</option>
-        {% endfor %}
-      </select>
-    </div>
-
-    <div class="input-field" style="min-width:150px;">
-      <select name="age_filter" onchange="this.form.submit()">
-        <option value="" {% if not age_filter %}selected{% endif %}>All ages</option>
-        {% for value, label in age_choices %}
-          <option value="{{ value }}" {% if age_filter == value %}selected{% endif %}>{{ label }}</option>
-        {% endfor %}
-      </select>
-    </div>
-
-    <div class="input-field" style="min-width:150px;">
-      <select name="group_filter" onchange="this.form.submit()">
-        <option value="" {% if not group_filter %}selected{% endif %}>All groups</option>
-        {% for group in group_choices %}
-          <option value="{{ group.id }}" {% if group_filter|add:"" == group.id|stringformat:"s" %}selected{% endif %}>{{ group.name }}</option>
-        {% endfor %}
-      </select>
-    </div>
-
-    <div class="input-field" style="min-width:150px;">
-      <select name="series_filter" onchange="this.form.submit()">
-        <option value="" {% if not series_filter %}selected{% endif %}>All series</option>
-        {% for ser in series_choices %}
-          <option value="{{ ser.id }}" {% if series_filter|add:"" == ser.id|stringformat:"s" %}selected{% endif %}>{{ ser.name }}</option>
         {% endfor %}
       </select>
     </div>
 
     <input type="hidden" name="view_mode" value="{{ view_mode }}" />
 
->>>>>>> ef223117
   </form>
 </div>
   </div>
