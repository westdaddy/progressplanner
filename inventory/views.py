from datetime import datetime, date, timedelta
from typing import Optional, Tuple
from django.utils.timezone import now
from dateutil.relativedelta import relativedelta
import json
from collections import defaultdict, namedtuple, OrderedDict
import calendar
import statistics
import math
from urllib.parse import urlencode
import logging

from django.core.cache import cache

logger = logging.getLogger(__name__)


from decimal import Decimal, ROUND_HALF_UP

from django.shortcuts import render, get_object_or_404, redirect
from django.db import models
from django.db.models import (
    Count,
    F,
    Q,
    Sum,
    Subquery,
    OuterRef,
    Value,
    IntegerField,
    DecimalField,
    Prefetch,
    FloatField,
    ExpressionWrapper,
    Avg,
    Case,
    When,
    DateField,
)
from django.db.models.functions import Coalesce
from django.http import HttpResponse, JsonResponse, Http404
from django.db.models.functions import TruncMonth
from django.urls import reverse
from django.views.decorators.http import require_POST

from .models import (
    Product,
    ProductVariant,
    InventorySnapshot,
    Sale,
    Order,
    OrderItem,
    Group,
    Series,
    Referrer,
    PRODUCT_TYPE_CHOICES,
    PRODUCT_STYLE_CHOICES,
    PRODUCT_AGE_CHOICES,
)
from .utils import (
    calculate_size_order_mix,
    compute_safe_stock,
    SIZE_ORDER,
    compute_variant_projection,
    compute_sales_aggregates,
    get_product_sales_data,
    calculate_estimated_inventory_sales_value,
    calculate_on_paper_inventory_value,
    compute_inventory_health_scores,
    get_product_health_metrics,
    calculate_dynamic_product_score,
    compute_product_health,
    get_low_stock_products,
    calculate_variant_sales_speed,
    get_variant_speed_map,
    get_category_speed_stats,
)


# used in 'home' view
CATEGORY_COLOR_MAP = {
    "gi": "#43a047",  # Green
    "rg": "#1e88e5",  # Blue
    "dk": "#fb8c00",  # Orange
    "other": "#9e9e9e",  # Grey
}

PRICE_CATEGORIES = [
    ("full_price", "Full price"),
    ("small_discount", "Small discount"),
    ("discount", "Discount"),
    ("wholesale", "Wholesale"),
    ("gifted", "Gifted"),
]

PRICE_CATEGORY_LABELS = {key: label for key, label in PRICE_CATEGORIES}

PRICE_BUCKET_TOLERANCE = Decimal("0.005")
SMALL_DISCOUNT_THRESHOLD = Decimal("0.05")
DISCOUNT_THRESHOLD = Decimal("0.20")


def _parse_sales_date(param: Optional[str]) -> Optional[date]:
    if not param:
        return None
    try:
        return datetime.strptime(param, "%Y-%m-%d").date()
    except (ValueError, TypeError):
        return None


def _get_sales_date_range(request) -> Tuple[date, date]:
    today = now().date()
    first_day_this_month = today.replace(day=1)
    default_end = first_day_this_month - timedelta(days=1)
    default_start = default_end.replace(day=1)

    start_date = _parse_sales_date(request.GET.get("start_date")) or default_start
    end_date = _parse_sales_date(request.GET.get("end_date")) or default_end

    if start_date > end_date:
        start_date, end_date = end_date, start_date

    return start_date, end_date


def _determine_price_bucket(sale) -> Optional[str]:
    sold_quantity = sale.sold_quantity or 0
    if sold_quantity <= 0:
        return None

    retail_price = sale.variant.product.retail_price or Decimal("0")
    actual_total = sale.sold_value or Decimal("0")

    if not actual_total:
        refund_value = sale.return_value or Decimal("0")
        if refund_value:
            actual_total = abs(refund_value)


    actual_price = actual_total / sold_quantity if sold_quantity else Decimal("0")

    if actual_price == 0:
        return "gifted"
    if retail_price <= 0:
        return "full_price"

    diff_ratio = (retail_price - actual_price) / retail_price

    if diff_ratio <= PRICE_BUCKET_TOLERANCE:
        return "full_price"
    if diff_ratio < SMALL_DISCOUNT_THRESHOLD:
        return "small_discount"
    if diff_ratio < DISCOUNT_THRESHOLD:
        return "discount"
    return "wholesale"


# — Helper to bucket types into our four categories —
def _simplify_type(type_code):
    tc = (type_code or "").lower()
    if tc == "gi":
        return "gi"
    elif "rashguard" in tc or "rg" in tc:
        return "rg"
    elif "shorts" in tc or tc == "dk":
        return "dk"
    return "other"


def _get_monthly_inventory_data(end_of_month: date) -> dict:
    """Return inventory and on-order stats as of the given month end.

    Finds the InventorySnapshot closest to ``end_of_month`` (searching both
    before and after) and computes aggregate inventory metrics using that
    snapshot date. Also calculates quantities that were still on order on the
    specified date. Returns a dictionary containing the various totals along
    with ``snapshot_warning`` and ``snapshot_date``.
    """

    # Locate the snapshot date nearest to the month end
    before = (
        InventorySnapshot.objects.filter(date__lte=end_of_month)
        .order_by("-date")
        .values_list("date", flat=True)
        .first()
    )
    after = (
        InventorySnapshot.objects.filter(date__gt=end_of_month)
        .order_by("date")
        .values_list("date", flat=True)
        .first()
    )
    if before and after:
        if (end_of_month - before) <= (after - end_of_month):
            snapshot_date = before
        else:
            snapshot_date = after
    else:
        snapshot_date = before or after

    snapshot_warning = False
    if snapshot_date:
        diff_days = abs((snapshot_date - end_of_month).days)
        snapshot_warning = diff_days > 2
    else:
        snapshot_warning = True

    snapshot_qs = (
        InventorySnapshot.objects.filter(date=snapshot_date)
        if snapshot_date
        else InventorySnapshot.objects.none()
    )

    # Annotate variants with inventory from the snapshot and unit cost
    latest_cost_qs = (
        OrderItem.objects.filter(
            product_variant=OuterRef("pk"), date_arrived__isnull=False
        )
        .order_by("-date_arrived")
        .values("item_cost_price")[:1]
    )
    avg_cost_qs = (
        OrderItem.objects.filter(product_variant=OuterRef("pk"))
        .values("product_variant")
        .annotate(avg_price=Avg("item_cost_price"))
        .values("avg_price")[:1]
    )

    variants = ProductVariant.objects.annotate(
        latest_inventory=Coalesce(
            Subquery(
                snapshot_qs.filter(product_variant=OuterRef("pk")).values(
                    "inventory_count"
                )[:1]
            ),
            Value(0),
        ),
        unit_cost=Coalesce(
            Subquery(latest_cost_qs),
            Subquery(avg_cost_qs),
            ExpressionWrapper(
                F("product__retail_price") * Value(Decimal("0.5")),
                output_field=DecimalField(),
            ),
            Value(Decimal("0")),
        ),
    )

    inventory_count = (
        variants.aggregate(total=Sum("latest_inventory"))["total"] or 0
    )
    inventory_value = (
        variants.aggregate(
            total=Sum(
                ExpressionWrapper(
                    F("latest_inventory") * F("unit_cost"),
                    output_field=DecimalField(),
                )
            )
        )["total"]
        or 0
    )

    on_paper_value = calculate_on_paper_inventory_value(variants)
    estimated_inventory_sales_value = calculate_estimated_inventory_sales_value(
        variants, _simplify_type
    )

    # Orders still open at end_of_month
    incoming = OrderItem.objects.filter(order__order_date__lte=end_of_month).filter(
        Q(date_arrived__isnull=True) | Q(date_arrived__gt=end_of_month)
    )
    on_order_count = incoming.aggregate(total=Sum("quantity"))["total"] or 0
    on_order_value = (
        incoming.aggregate(
            total=Sum(
                ExpressionWrapper(
                    F("quantity") * F("item_cost_price"),
                    output_field=DecimalField(),
                )
            )
        )["total"]
        or 0
    )
    on_order_on_paper_value = (
        incoming.aggregate(
            total=Sum(
                ExpressionWrapper(
                    F("quantity")
                    * F("product_variant__product__retail_price"),
                    output_field=DecimalField(),
                )
            )
        )["total"]
        or 0
    )

    on_order_variants = (
        ProductVariant.objects.filter(order_items__in=incoming)
        .annotate(latest_inventory=Coalesce(Sum("order_items__quantity"), Value(0)))
        .distinct()
    )
    estimated_on_order_sales_value = calculate_estimated_inventory_sales_value(
        on_order_variants, _simplify_type
    )

    return {
        "inventory_count": inventory_count,
        "inventory_value": inventory_value,
        "on_paper_value": on_paper_value,
        "estimated_inventory_sales_value": estimated_inventory_sales_value,
        "on_order_count": on_order_count,
        "on_order_value": on_order_value,
        "on_order_on_paper_value": on_order_on_paper_value,
        "estimated_on_order_sales_value": estimated_on_order_sales_value,
        "snapshot_warning": snapshot_warning,
        "snapshot_date": snapshot_date.isoformat() if snapshot_date else None,
    }



def home(request):
    # — Determining current month's date range —
    today = date.today()
    first_day_current = today.replace(day=1)
    end_of_month = (first_day_current + relativedelta(months=1)) - timedelta(days=1)

    # — Sales for current month —
    sales_this_month = Sale.objects.filter(
        date__range=(first_day_current, end_of_month)
    )

    # — Aggregate item counts by category —
    category_totals = defaultdict(int)
    for sale in sales_this_month.select_related("variant__product"):
        if sale.variant:
            cat = _simplify_type(sale.variant.product.type)
            category_totals[cat] += sale.sold_quantity or 0

    # — Prepare ordered donut data —
    ordered_labels, ordered_values, ordered_colors = [], [], []
    for key, color in CATEGORY_COLOR_MAP.items():
        ordered_labels.append(key)
        ordered_values.append(category_totals.get(key, 0))
        ordered_colors.append(color)
    total_items_sold = sum(ordered_values)

    # — Build 12-month revenue line chart data —
    monthly_labels, monthly_sales, monthly_sales_last_year = [], [], []
    for i in range(12):
        this_month = (today - relativedelta(months=11 - i)).replace(day=1)
        next_month = this_month + relativedelta(months=1)

        rev = (
            Sale.objects.filter(date__gte=this_month, date__lt=next_month).aggregate(
                total=Sum("sold_value")
            )["total"]
            or 0
        )
        last_year_month = this_month - relativedelta(years=1)
        rev_last = (
            Sale.objects.filter(
                date__gte=last_year_month,
                date__lt=last_year_month + relativedelta(months=1),
            ).aggregate(total=Sum("sold_value"))["total"]
            or 0
        )

        monthly_labels.append(this_month.strftime("%b %Y"))
        monthly_sales.append(float(rev))
        monthly_sales_last_year.append(float(rev_last))

    current_month_name = first_day_current.strftime("%B %Y")
    current_month_slug = first_day_current.strftime("%Y-%m")

    # — Summary card totals —
    total_sales = (
        sales_this_month.aggregate(total_sold_value=Sum("sold_value"))["total_sold_value"]
        or 0
    )
    total_returns = (
        sales_this_month.aggregate(total_return_value=Sum("return_value"))["total_return_value"]
        or 0
    )
    net_sales = total_sales - total_returns

    # — Inventory Overview Stats for the month —
    inv_data = _get_monthly_inventory_data(end_of_month)

    context = {
        # Summary cards
        "total_sales": total_sales,
        "total_returns": total_returns,
        "net_sales": net_sales,
        # Revenue chart data
        "current_month_name": current_month_name,
        "monthly_labels": json.dumps(monthly_labels),
        "monthly_sales": json.dumps(monthly_sales),
        "monthly_sales_last_year": json.dumps(monthly_sales_last_year),
        # Category donut data
        "total_items_sold": total_items_sold,
        "category_labels": json.dumps(ordered_labels),
        "category_values": json.dumps(ordered_values),
        "category_colors": json.dumps(ordered_colors),
        "current_month_slug": current_month_slug,
        # Inventory overview
        **inv_data,
    }

    return render(request, "inventory/home.html", context)

def sales_data(request):
    """Return sales summary and donut chart data for a specific month."""
    try:
        year = int(request.GET.get("year"))
        month = int(request.GET.get("month"))
        target_date = date(year, month, 1)
    except (TypeError, ValueError):
        return JsonResponse({"error": "Invalid parameters"}, status=400)

    end_of_month = (target_date + relativedelta(months=1)) - timedelta(days=1)
    sales_qs = Sale.objects.filter(date__range=(target_date, end_of_month))

    category_totals = defaultdict(int)
    for sale in sales_qs.select_related("variant__product"):
        if sale.variant:
            cat = _simplify_type(sale.variant.product.type)
            category_totals[cat] += sale.sold_quantity or 0

    ordered_labels, ordered_values, ordered_colors = [], [], []
    for key, color in CATEGORY_COLOR_MAP.items():
        ordered_labels.append(key)
        ordered_values.append(category_totals.get(key, 0))
        ordered_colors.append(color)

    total_sales = (
        sales_qs.aggregate(total_sold_value=Sum("sold_value"))["total_sold_value"]
        or 0
    )
    total_returns = (
        sales_qs.aggregate(total_return_value=Sum("return_value"))["total_return_value"]
        or 0
    )
    net_sales = total_sales - total_returns

    inv_data = _get_monthly_inventory_data(end_of_month)

    data = {
        "month_label": target_date.strftime("%B %Y"),
        "current_month_slug": target_date.strftime("%Y-%m"),
        "total_sales": float(total_sales),
        "total_returns": float(total_returns),
        "net_sales": float(net_sales),
        "total_items_sold": sum(ordered_values),
        "category_labels": ordered_labels,
        "category_values": ordered_values,
        "category_colors": ordered_colors,
        # Inventory overview
        "inventory_count": inv_data["inventory_count"],
        "inventory_value": float(inv_data["inventory_value"]),
        "on_paper_value": float(inv_data["on_paper_value"]),
        "estimated_inventory_sales_value": float(inv_data["estimated_inventory_sales_value"]),
        "on_order_count": inv_data["on_order_count"],
        "on_order_value": float(inv_data["on_order_value"]),
        "on_order_on_paper_value": float(inv_data["on_order_on_paper_value"]),
        "estimated_on_order_sales_value": float(
            inv_data["estimated_on_order_sales_value"]
        ),
        "snapshot_warning": inv_data["snapshot_warning"],
        "snapshot_date": inv_data["snapshot_date"],
    }

    return JsonResponse(data)


def dashboard(request):
    today = date.today()
    # Calculate last month's date range.
    first_day_this_month = today.replace(day=1)
    last_day_previous = first_day_this_month - timedelta(days=1)
    first_day_last_month = last_day_previous.replace(day=1)

    # Calculate the last 3 full months range.
    first_day_last_3_months = (first_day_this_month - relativedelta(months=3)).replace(
        day=1
    )
    # Calculate the last 12 months range.
    one_year_ago = today - relativedelta(months=12)

    # 1. Aggregate sales by variant type for last month.
    sales_by_type_qs = (
        Sale.objects.filter(date__range=(first_day_last_month, last_day_previous))
        .values("variant__product__type")
        .annotate(total_sold=Sum("sold_quantity"))
    )
    sales_by_type = {
        item["variant__product__type"]: item["total_sold"] for item in sales_by_type_qs
    }

    # 2. Aggregate sales for the last 3 months.
    sales_3m_qs = (
        Sale.objects.filter(date__range=(first_day_last_3_months, last_day_previous))
        .values("variant__product__type")
        .annotate(total_sold=Sum("sold_quantity"))
    )
    sales_3m_by_type = {
        item["variant__product__type"]: item["total_sold"] for item in sales_3m_qs
    }

    # 3. Aggregate sales for the last 12 months.
    sales_12_qs = (
        Sale.objects.filter(date__gte=one_year_ago)
        .values("variant__product__type")
        .annotate(total_sold=Sum("sold_quantity"))
    )
    sales_12_by_type = {
        item["variant__product__type"]: item["total_sold"] for item in sales_12_qs
    }

    # 4. Annotate each ProductVariant with its latest inventory.
    latest_snapshot_subquery = (
        InventorySnapshot.objects.filter(product_variant=OuterRef("pk"))
        .order_by("-date")
        .values("inventory_count")[:1]
    )
    variants = ProductVariant.objects.annotate(
        latest_inventory=Coalesce(Subquery(latest_snapshot_subquery), 0)
    )

    # 5. Calculate current stock by type.
    stock_by_type_qs = variants.values("product__type").annotate(
        total_stock=Sum("latest_inventory")
    )
    stock_by_type = {
        item["product__type"]: item["total_stock"] for item in stock_by_type_qs
    }

    # 6. Aggregate items on order by variant type.
    orders_qs = (
        OrderItem.objects.filter(date_expected__gte=first_day_this_month)
        .values("product_variant__product__type")
        .annotate(total_order=Sum("quantity"))
    )
    orders_by_type = {
        item["product_variant__product__type"]: item["total_order"]
        for item in orders_qs
    }

    # 7. Define allowed categories.
    allowed = {
        "gi": "Gi",
        "rg": "Rashguard",
        "dk": "Shorts",
        "ck": "Spats",
        "bt": "Belts",
    }

    # Helper function: Build product breakdown for a given filter expression.
    def get_product_breakdown(filter_expr):
        qs = (
            ProductVariant.objects.annotate(
                latest_inventory=Coalesce(Subquery(latest_snapshot_subquery), 0)
            )
            .filter(filter_expr, sales__date__gte=first_day_last_3_months)
            .distinct()
        )
        products_dict = {}
        for variant in qs:
            key = variant.product_id
            if key not in products_dict:
                products_dict[key] = {
                    "product_id": key,
                    "product_name": variant.product.product_name,
                    "last_month_sales": 0,
                    "sales_3m": 0,
                    "current_stock": 0,
                }
            variant_last_month_sales = variant.sales.filter(
                date__range=(first_day_last_month, last_day_previous)
            ).aggregate(total=Coalesce(Sum("sold_quantity"), 0))["total"]
            variant_3m_sales = variant.sales.filter(
                date__range=(first_day_last_3_months, last_day_previous)
            ).aggregate(total=Coalesce(Sum("sold_quantity"), 0))["total"]
            products_dict[key]["last_month_sales"] += variant_last_month_sales
            products_dict[key]["sales_3m"] += variant_3m_sales
            products_dict[key]["current_stock"] += variant.latest_inventory
        products_list = []
        for prod in products_dict.values():
            if prod["last_month_sales"] > 0:
                products_list.append(
                    {
                        "product_id": prod["product_id"],
                        "product_name": prod["product_name"],
                        "last_month_sales": prod["last_month_sales"],
                        "avg_sales": prod["sales_3m"] / 3,
                        "current_stock": prod["current_stock"],
                    }
                )
        products_list.sort(key=lambda x: x["last_month_sales"], reverse=True)
        return products_list

    # 8. Build category data for allowed types.
    categories = []
    for type_code, label in allowed.items():
        lm_sales = sales_by_type.get(type_code, 0)
        total_12 = sales_12_by_type.get(type_code, 0)
        avg_12 = total_12 / 12.0
        total_3 = sales_3m_by_type.get(type_code, 0)
        avg_3 = total_3 / 3.0
        cat_stock = stock_by_type.get(type_code, 0)
        orders = orders_by_type.get(type_code, 0)
        products_list = get_product_breakdown(Q(type=type_code))
        categories.append(
            {
                "type_code": type_code,
                "label": label,
                "stock": cat_stock,
                "last_month_sales": lm_sales,
                "avg_sales_12": avg_12,
                "avg_sales_3": avg_3,
                "items_on_order": orders,
                "products": products_list,
            }
        )

    # 9. Build category data for "Others" (types not in allowed).
    others_sales_last = sum(
        sales for key, sales in sales_by_type.items() if key not in allowed
    )
    others_sales_12 = sum(
        sales for key, sales in sales_12_by_type.items() if key not in allowed
    )
    others_avg_12 = others_sales_12 / 12.0
    others_sales_3 = sum(
        sales for key, sales in sales_3m_by_type.items() if key not in allowed
    )
    others_avg_3 = others_sales_3 / 3.0
    others_stock = sum(
        stock for key, stock in stock_by_type.items() if key not in allowed
    )
    others_orders = sum(
        orders for key, orders in orders_by_type.items() if key not in allowed
    )
    categories.append(
        {
            "type_code": "others",
            "label": "Others",
            "stock": others_stock,
            "last_month_sales": others_sales_last,
            "avg_sales_12": others_avg_12,
            "avg_sales_3": others_avg_3,
            "items_on_order": others_orders,
            "products": get_product_breakdown(~Q(type__in=list(allowed.keys()))),
        }
    )

    # --- PREVIOUS CODE (Charts, Top-Selling, etc.) ---
    # Normalize today to first of month for chart projections.
    chart_today = datetime.today().replace(day=1)
    next_12_months = [chart_today + relativedelta(months=i) for i in range(13)]

    # Stock Projection Chart Data
    stock_chart_data = {
        "months": [month.strftime("%b %Y") for month in next_12_months],
        "variant_lines": [],
    }
    historic_sales_data = {}
    for v in ProductVariant.objects.all():
        snapshot = (
            InventorySnapshot.objects.filter(product_variant=v)
            .order_by("-date")
            .values("inventory_count")
            .first()
        )
        current_stock = snapshot["inventory_count"] if snapshot else 0
        sales_speed = calculate_variant_sales_speed(v)
        order_items = v.order_items.filter(date_expected__gte=chart_today).values(
            "date_expected", "quantity"
        )
        restocks = {}
        for item in order_items:
            restock_month = item["date_expected"].replace(day=1)
            restocks[restock_month] = restocks.get(restock_month, 0) + item["quantity"]
        stock_levels = [current_stock]
        for i in range(1, 13):
            projected = stock_levels[-1] - sales_speed
            month = (chart_today + relativedelta(months=i)).date()
            if month in restocks:
                projected += restocks[month]
            stock_levels.append(max(projected, 0))
        stock_chart_data["variant_lines"].append(
            {
                "variant_name": v.variant_code,
                "stock_levels": stock_levels,
            }
        )

        sales = (
            v.sales.filter(date__gte=one_year_ago)
            .annotate(month=TruncMonth("date"))
            .values("month")
            .annotate(total_quantity=Sum("sold_quantity"))
            .order_by("month")
        )
        for sale in sales:
            m = sale["month"].strftime("%Y-%m")
            if m not in historic_sales_data:
                historic_sales_data[m] = {}
            historic_sales_data[m][v.variant_code] = sale["total_quantity"]

    sorted_months = sorted(historic_sales_data.keys())
    historic_chart_data = {"months": sorted_months, "datasets": []}
    for v in ProductVariant.objects.all():
        variant_sales = [
            historic_sales_data.get(m, {}).get(v.variant_code, 0) for m in sorted_months
        ]
        historic_chart_data["datasets"].append(
            {
                "label": v.variant_code,
                "data": variant_sales,
            }
        )

    # Top-Selling Analysis (80/20)
    top_selling_variants = ProductVariant.objects.annotate(
        total_sales=Sum("sales__sold_quantity", filter=Q(sales__date__gte=one_year_ago))
    ).order_by("-total_sales")
    total_sales_all_variants = sum(v.total_sales or 0 for v in top_selling_variants)
    cumulative_sales = 0
    top_80_percent_variants = []
    for v in top_selling_variants:
        cumulative_sales += v.total_sales or 0
        top_80_percent_variants.append(v)
        if cumulative_sales >= 0.8 * total_sales_all_variants:
            break

    top_selling_sizes = (
        ProductVariant.objects.filter(size__isnull=False)
        .values("size")
        .annotate(
            total_sales=Sum(
                "sales__sold_quantity", filter=Q(sales__date__gte=one_year_ago)
            )
        )
        .order_by("-total_sales")
    )
    total_sales_sizes = sum((s["total_sales"] or 0) for s in top_selling_sizes)
    top_selling_sizes = [
        {
            "size": s["size"],
            "total_sales": s["total_sales"] or 0,
            "percentage": (
                round(((s["total_sales"] or 0) / total_sales_sizes) * 100, 2)
                if total_sales_sizes > 0
                else 0
            ),
        }
        for s in top_selling_sizes
    ]

    top_selling_colors = (
        ProductVariant.objects.filter(primary_color__isnull=False)
        .values("primary_color")
        .annotate(
            total_sales=Sum(
                "sales__sold_quantity", filter=Q(sales__date__gte=one_year_ago)
            )
        )
        .order_by("-total_sales")
    )

    context = {
        "categories": categories,
        "labels": json.dumps([month.strftime("%b %Y") for month in next_12_months]),
        "stock_levels": json.dumps(
            [
                sum(variant_stock["stock_levels"])
                for variant_stock in stock_chart_data["variant_lines"]
            ]
        ),
        "stacked_bar_data": json.dumps(
            {
                "labels": [month.strftime("%b %Y") for month in next_12_months],
                "datasets": [],  # (Assume you fill this in similarly if needed)
            }
        ),
        "projected_stock_levels": json.dumps(stock_chart_data),
        "historic_chart_data": json.dumps(historic_chart_data),
        "top_selling_variants": top_80_percent_variants,
        "top_selling_sizes": top_selling_sizes,
        "top_selling_colors": top_selling_colors,
    }

    return render(request, "inventory/dashboard.html", context)


def product_list(request):
    # ─── Filter flags ───────────────────────────────────────────────────────────
    show_retired = request.GET.get("show_retired", "false").lower() == "true"
    type_filter = request.GET.get("type_filter", None)
    style_filter = request.GET.get("style_filter", None)
    age_filter = request.GET.get("age_filter", None)
    group_filters = [gid.strip() for gid in request.GET.getlist("group_filter") if gid]
    series_filters = [
        sid.strip() for sid in request.GET.getlist("series_filter") if sid
    ]
    zero_inventory = request.GET.get("zero_inventory", "false").lower() == "true"

    # ─── Date ranges ────────────────────────────────────────────────────────────
    today = now().date()
    last_12_months = today - timedelta(days=365)
    last_30_days = today - timedelta(days=30)

    # ─── Annotate each variant with its latest snapshot ─────────────────────────
    latest_snapshot = (
        InventorySnapshot.objects.filter(product_variant=OuterRef("pk"))
        .order_by("-date")
        .values("inventory_count")[:1]
    )

    variants_qs = ProductVariant.objects.annotate(
        latest_inventory=Coalesce(Subquery(latest_snapshot), 0)
    )

    # ─── Build product queryset ─────────────────────────────────────────────────
    products_qs = (
        Product.objects.all()
        .prefetch_related(
            Prefetch(
                "variants", queryset=variants_qs, to_attr="variants_with_inventory"
            )
        )
        .annotate(variant_count=Count("variants", distinct=True))
    )

    if type_filter:
        products_qs = products_qs.filter(type=type_filter)

    if style_filter:
        products_qs = products_qs.filter(style=style_filter)

    if age_filter:
        products_qs = products_qs.filter(age=age_filter)

    if group_filters:
        products_qs = products_qs.filter(groups__id__in=group_filters).distinct()

    if series_filters:
        products_qs = products_qs.filter(series__id__in=series_filters).distinct()

    if not show_retired:
        products_qs = products_qs.filter(decommissioned=False)

    products = list(products_qs)

    # Default ordering: by style, then type, then age
    STYLE_ORDER = {
        code: idx for idx, (code, _) in enumerate(PRODUCT_STYLE_CHOICES)
    }
    TYPE_ORDER = {
        code: idx for idx, (code, _) in enumerate(PRODUCT_TYPE_CHOICES)
    }
    AGE_ORDER = {code: idx for idx, (code, _) in enumerate(PRODUCT_AGE_CHOICES)}

    products.sort(
        key=lambda p: (
            STYLE_ORDER.get(p.style, len(STYLE_ORDER)),
            TYPE_ORDER.get(p.type, len(TYPE_ORDER)),
            AGE_ORDER.get(p.age, len(AGE_ORDER)),
            p.product_id,
        )
    )

    # ─── Compute per‐product stats ───────────────────────────────────────────────
    SIZE_ORDER = {
        code: idx for idx, (code, _) in enumerate(ProductVariant.SIZE_CHOICES)
    }

    for product in products:
        # sort variants by size
        product.variants_with_inventory.sort(key=lambda v: SIZE_ORDER.get(v.size, 9999))

        # total inventory
        product.total_inventory = sum(
            v.latest_inventory for v in product.variants_with_inventory
        )

        # sales aggregates
        total_sales = 0
        total_sales_value = Decimal("0.00")
        sales_12 = 0
        sales_30 = 0

        for v in product.variants_with_inventory:
            total_sales += v.sales.aggregate(total=Coalesce(Sum("sold_quantity"), 0))[
                "total"
            ]
            total_sales_value += v.sales.aggregate(
                total=Coalesce(Sum("sold_value"), Decimal("0.00"))
            )["total"]
            sales_12 += v.sales.filter(date__gte=last_12_months).aggregate(
                total=Coalesce(Sum("sold_quantity"), 0)
            )["total"]
            sales_30 += v.sales.filter(date__gte=last_30_days).aggregate(
                total=Coalesce(Sum("sold_quantity"), 0)
            )["total"]

        product.total_sales = total_sales
        product.total_sales_value = total_sales_value
        product.sales_last_12_months = sales_12
        product.sales_last_30_days = sales_30
        product.sales_speed_12_months = sales_12 / 12 if sales_12 else 0
        product.sales_speed_30_days = sales_30

        # last order info
        last_item = (
            OrderItem.objects.filter(product_variant__product=product)
            .order_by("-order__order_date")
            .first()
        )

        if last_item:
            order_items = OrderItem.objects.filter(
                product_variant__product=product, order=last_item.order
            )
            cost = order_items.aggregate(
                total_cost=Coalesce(
                    Sum(
                        ExpressionWrapper(
                            F("item_cost_price") * F("quantity"),
                            output_field=DecimalField(),
                        )
                    ),
                    Decimal("0.00"),
                )
            )["total_cost"] or Decimal("0.00")
            product.last_order_cost = cost

            delivered = all(i.date_arrived for i in order_items)
            if delivered:
                product.last_order_date = order_items.first().date_arrived
                product.last_order_label = "Last Order"
            else:
                product.last_order_date = None
                product.last_order_label = "On Order"

            product.last_order_qty = order_items.aggregate(
                total=Coalesce(Sum("quantity"), 0)
            )["total"]
        else:
            product.last_order_cost = Decimal("0.00")
            product.last_order_date = None
            product.last_order_qty = 0
            product.last_order_label = ""

        product.profit = product.total_sales_value - product.last_order_cost

    # ───  Apply zero‐inventory filter if requested ──────────────────────────────
    if zero_inventory:
        products = [p for p in products if p.total_inventory == 0]

    # ─── Prepare context & render ───────────────────────────────────────────────
    view_mode = request.GET.get("view_mode", "card").strip()

    params = []
    if show_retired:
        params.append(("show_retired", "true"))
    if type_filter:
        params.append(("type_filter", type_filter))
    if style_filter:
        params.append(("style_filter", style_filter))
    if age_filter:
        params.append(("age_filter", age_filter))
    for gid in group_filters:
        params.append(("group_filter", gid))
    for sid in series_filters:
        params.append(("series_filter", sid))
    if zero_inventory:
        params.append(("zero_inventory", "true"))

    list_query = urlencode(params + [("view_mode", "list")])
    card_query = urlencode(params + [("view_mode", "card")])

    context = {
        "products": products,
        "show_retired": show_retired,
        "type_filter": type_filter,
        "style_filter": style_filter,
        "age_filter": age_filter,
        "group_filters": group_filters,
        "series_filters": series_filters,
        "zero_inventory": zero_inventory,
        "type_choices": PRODUCT_TYPE_CHOICES,
        "style_choices": PRODUCT_STYLE_CHOICES,
        "age_choices": PRODUCT_AGE_CHOICES,
        "group_choices": Group.objects.all(),
        "series_choices": Series.objects.all(),
        "view_mode": view_mode,
        "list_query": list_query,
        "card_query": card_query,
    }

    # optional groupings (discounted/current/on‐order)
    STYLE_ORDER = {"gi": 0, "ng": 1, "ap": 2, "ac": 3}

    def _style_key(prod):
        return STYLE_ORDER.get(prod.style, 99)

    discounted_products = sorted(
        [p for p in products if getattr(p, "discounted", False)], key=_style_key
    )
    current_products = sorted(
        [
            p
            for p in products
            if not getattr(p, "discounted", False)
            and not getattr(p, "decommissioned", False)
            and p.total_inventory > 0
        ],
        key=_style_key,
    )
    on_order_products = sorted(
        [
            p
            for p in products
            if p.last_order_label == "On Order"
            and p.last_order_qty
            and p.total_inventory == 0
        ],
        key=_style_key,
    )

    context.update(
        {
            "discounted_products": discounted_products,
            "current_products": current_products,
            "on_order_products": on_order_products,
            "discounted_count": len(discounted_products),
            "current_count": len(current_products),
            "on_order_count": len(on_order_products),
            "discounted_stock": sum(p.total_inventory for p in discounted_products),
            "current_stock": sum(p.total_inventory for p in current_products),
            "on_order_stock": sum(p.last_order_qty or 0 for p in on_order_products),
        }
    )

    return render(request, "inventory/product_list.html", context)


def product_detail(request, product_id):
    """
    Render the product detail page.
    Delegates safe stock, variant projection, and sales aggregation to helpers.
    """
    # Fetch product
    product = get_object_or_404(Product, id=product_id)

    # Annotate variants with latest inventory snapshot
    latest_snapshot_sq = (
        InventorySnapshot.objects.filter(product_variant=OuterRef("pk"))
        .order_by("-date")
        .values("inventory_count")[:1]
    )

    # Normalize today for queries
    today = date.today()
    order_items_prefetch = Prefetch(
        "order_items",
        queryset=OrderItem.objects.filter(date_arrived__isnull=True),
    )

    # Subquery to fetch quantity from the most recent order item for each variant
    # Most recent delivered order item quantity per variant
    last_qty_sq = (
        OrderItem.objects.filter(
            product_variant=OuterRef("pk"),
            date_arrived__isnull=False,
            date_arrived__lte=today,
        )
        .annotate(qty=Coalesce("actual_quantity", "quantity"))
        .order_by("-date_arrived")

        .values("qty")[:1]
    )

    last_date_sq = (
        OrderItem.objects.filter(
            product_variant=OuterRef("pk"),
            date_arrived__isnull=False,
            date_arrived__lte=today,
        )
        .order_by("-date_arrived")
        .values("date_arrived")[:1]
    )

    variants = (
        ProductVariant.objects.filter(product=product)
        .annotate(
            latest_inventory=Coalesce(
                Subquery(latest_snapshot_sq), Value(0), output_field=IntegerField()
            ),
            last_order_qty=Subquery(last_qty_sq, output_field=IntegerField()),
            last_order_date=Subquery(last_date_sq, output_field=DateField()),
        )
        .prefetch_related("sales", "snapshots", order_items_prefetch)
    )

    cache_ttl = 60 * 60  # 1 hour

    # Compute all data via helpers with caching
    safe_stock_key = f"safe_stock_{product_id}"
    safe_stock = cache.get(safe_stock_key)
    if safe_stock is None:
        safe_stock = compute_safe_stock(variants)
        cache.set(safe_stock_key, safe_stock, cache_ttl)

    # Map last order quantity to each variant's safe stock row
    variant_map = {v.variant_code: v for v in variants}
    total_last_order_qty = 0

    for row in safe_stock["safe_stock_data"]:
        v = variant_map.get(row["variant_code"])
        qty = getattr(v, "last_order_qty", 0) if v else 0
        row["last_order_qty"] = qty
        row["last_order_date"] = getattr(v, "last_order_date", None) if v else None
        if qty:
            total_last_order_qty += qty

    safe_stock["product_safe_summary"]["total_last_order_qty"] = total_last_order_qty

    total_six_month_stock = safe_stock["product_safe_summary"].get("total_six_month_stock", 0)

    for row in safe_stock["safe_stock_data"]:
        lo = row.get("last_order_qty") or 0
        row["last_order_qty_pct"] = round((lo / total_last_order_qty) * 100, 1) if total_last_order_qty else 0
        six = row.get("six_month_stock") or 0
        row["six_month_stock_pct"] = round((six / total_six_month_stock) * 100, 1) if total_six_month_stock else 0

    # --- Category and size average sales speeds ---
    speed_stats = get_category_speed_stats(product.type)
    category_avg_speed = speed_stats["overall_avg"]
    size_avg_map = speed_stats["size_avgs"]

    for row in safe_stock["safe_stock_data"]:
        row["type_avg_speed"] = category_avg_speed
        row["size_avg_speed"] = size_avg_map.get(row["variant_size"], 0)

    threshold_value = safe_stock["product_safe_summary"]["avg_speed"] * 2

    variant_proj_key = f"variant_proj_{product_id}"
    variant_proj = cache.get(variant_proj_key)
    if variant_proj is None:
        variant_proj = compute_variant_projection(variants)
        cache.set(variant_proj_key, variant_proj, cache_ttl)

    sales_data = get_product_sales_data(product)

    health_key = f"product_health_{product_id}"
    health = cache.get(health_key)
    if health is None:
        health = compute_product_health(product, variants, _simplify_type)
        cache.set(health_key, health, cache_ttl)

    # ——— ACTUAL DATA FOR INVENTORY CHART ————————
    twelve_months_ago = today - relativedelta(months=18)
    snaps = (
        InventorySnapshot.objects.filter(
            product_variant__product=product, date__gte=twelve_months_ago
        )
        .values("date")
        .annotate(total=Sum("inventory_count"))
        .order_by("date")
    )

    # Format for Chart.js time-series
    actual_data = [{"x": row["date"].isoformat(), "y": row["total"]} for row in snaps]

    # Suppose `safe_stock['safe_stock_data']` is a list of dicts from compute_safe_stock
    # each with 'variant_code', 'current_stock', and 'avg_speed'.
    initial = {
        row["variant_code"]: row["current_stock"]
        for row in safe_stock["safe_stock_data"]
    }
    speeds = {
        row["variant_code"]: row["avg_speed"] for row in safe_stock["safe_stock_data"]
    }

    if snaps:
        last_snapshot_date = snaps.last()["date"]
    else:
        # fallback to the start of the 12-month window
        last_snapshot_date = twelve_months_ago

    # Preload all future-order quantities per variant per month using a
    # single grouped query instead of iterating over OrderItems
    future_orders = defaultdict(lambda: defaultdict(int))
    today_date = today
    future_qs = (
        OrderItem.objects.filter(
            product_variant__product=product,
            date_arrived__isnull=True,
        )
        .annotate(
            effective_date=Case(
                When(date_expected__gte=today_date, then=F("date_expected")),
                default=Value(today_date + relativedelta(months=1)),
                output_field=DateField(),
            )
        )
        .annotate(month=TruncMonth("effective_date"))
        .values("product_variant__variant_code", "month")
        .annotate(total_qty=Sum("quantity"))
    )
    for row in future_qs:
        month = row["month"]
        future_orders[month][row["product_variant__variant_code"]] += row["total_qty"]

    # Now simulate month-by-month
    cursor = last_snapshot_date.replace(day=1)
    forecast_data = [{"x": cursor.isoformat(), "y": sum(initial.values())}]

    for i in range(1, 18):
        cursor = cursor + relativedelta(months=1)
        # subtract sales
        for code, speed in speeds.items():
            if initial[code] > 0:
                initial[code] = max(initial[code] - speed, 0)
        # add any restocks arriving that month
        for code, qty in future_orders.get(cursor, {}).items():
            initial[code] = initial.get(code, 0) + qty
        # record total
        running = sum(initial.values())
        forecast_data.append({"x": cursor.isoformat(), "y": running})

    # — Fetch and group all OrderItems for this product —
    all_items = (
        OrderItem.objects.filter(product_variant__product=product)
        .select_related("order")
        .order_by("-order__order_date")
    )
    orders_map = defaultdict(list)
    for item in all_items:
        orders_map[item.order.id].append(item)

    # — Current on-hand inventory across all variants —
    current_inventory = sum(v.latest_inventory for v in variants)

    # — Lifetime sales totals for this product —
    # `sales_data` already includes these values via `get_product_sales_data`
    lifetime_sold_qty = sales_data["total_qty"]
    lifetime_sold_val = sales_data["total_value"]

    # — Lifetime cost of every order you've placed —
    total_order_cost = OrderItem.objects.filter(
        product_variant__product=product
    ).aggregate(
        total=Coalesce(
            Sum(
                ExpressionWrapper(
                    F("quantity") * F("item_cost_price"),
                    output_field=DecimalField(),
                )
            ),
            Decimal("0.00"),
        )
    )[
        "total"
    ]
    lifetime_profit = lifetime_sold_val - total_order_cost

    # — Build per-order rows (only date/qty/cost here) —
    prev_orders = []
    for items in orders_map.values():
        ord = items[0].order
        qty_ord = sum(i.quantity for i in items)
        delivered = [i for i in items if i.date_arrived]
        qty_del = sum(i.quantity for i in delivered)
        cost_val = sum(i.quantity * i.item_cost_price for i in items)
        date_ord = ord.order_date
        date_deliv = max((i.date_arrived for i in delivered), default=None)

        prev_orders.append(
            {
                "date_ordered": date_ord,
                "date_delivered": date_deliv,
                "qty_ordered": qty_ord,
                "qty_delivered": qty_del,
                "cost_value": cost_val,
            }
        )

    prev_orders.sort(key=lambda x: x["date_ordered"], reverse=True)

    # — Similar products (same type and group) —
    similar_products_qs = (
        Product.objects.filter(type=product.type, groups__in=product.groups.all())
        .exclude(id=product.id)
        .distinct()
    )

    similar_products_qs = similar_products_qs.prefetch_related(
        Prefetch(
            "variants",
            queryset=ProductVariant.objects.annotate(
                latest_inventory=Coalesce(
                    Subquery(
                        InventorySnapshot.objects.filter(
                            product_variant=OuterRef("pk")
                        )
                        .order_by("-date")
                        .values("inventory_count")[:1]
                    ),
                    Value(0),
                )
            ),
            to_attr="variants_with_inventory",
        )
    )
    similar_products = list(similar_products_qs)

    for sp in similar_products:
        sp.total_inventory = sum(
            v.latest_inventory for v in sp.variants_with_inventory
        )
        sp.on_order_qty = (
            OrderItem.objects.filter(
                product_variant__product=sp, date_arrived__isnull=True
            ).aggregate(qty=Coalesce(Sum("quantity"), 0))["qty"]
        )

    # Consolidate context in one dictionary so each key appears only once
    context = {
        "product": product,
        **safe_stock,
        **variant_proj,
        **sales_data,
        "actual_data": json.dumps(actual_data),
        "forecast_data": json.dumps(forecast_data),
        "threshold_value": json.dumps(threshold_value),
        "health": health,
        "prev_orders": prev_orders,
        "lifetime_sold_qty": lifetime_sold_qty,
        "lifetime_sold_val": lifetime_sold_val,
        "total_order_cost": total_order_cost,
        "lifetime_profit": lifetime_profit,
        "current_inventory": current_inventory,
        "similar_products": similar_products,
        "category_avg_speed": category_avg_speed,
        "size_avg_speed_map": size_avg_map,
    }

    return render(request, "inventory/product_detail.html", context)


def order_list(request):
    # Fetch orders and prefetch related items for efficiency
    orders = (
        Order.objects.all()
        .prefetch_related("order_items")
        .annotate(
            total_value=Coalesce(
                Sum(
                    ExpressionWrapper(
                        F("order_items__item_cost_price") * F("order_items__quantity"),
                        output_field=DecimalField(),
                    )
                ),
                Decimal("0.00"),
            )
        )
        .order_by("-order_date")
    )

    # — Build calendar_data for upcoming four months —
    today = date.today()
    first_day_current = today.replace(day=1)
    start_month = first_day_current + relativedelta(months=1)
    calendar_data = []
    for i in range(4):
        month_start = start_month + relativedelta(months=i)
        month_end = month_start + relativedelta(months=1)
        month_label = month_start.strftime("%B %Y")

        incoming_qs = OrderItem.objects.filter(
            date_expected__gte=month_start, date_expected__lt=month_end
        ).select_related("product_variant__product")

        prod_map = {}
        for oi in incoming_qs:
            prod = oi.product_variant.product
            if prod.id not in prod_map:
                prod_map[prod.id] = {"product": prod, "quantity": 0}
            prod_map[prod.id]["quantity"] += oi.quantity

        calendar_data.append(
            {
                "month_label": month_label,
                "events": list(prod_map.values()),
            }
        )

    context = {
        "orders": orders,
        "calendar_data": calendar_data,
    }
    return render(request, "inventory/order_list.html", context)


def order_detail(request, order_id):
    # Fetch the order and its items in one hit
    order = get_object_or_404(Order, id=order_id)
    order_items = order.order_items.select_related("product_variant__product")

    # Group items by product, track per‐product totals
    grouped_items = {}
    for item in order_items:
        product = item.product_variant.product
        if product not in grouped_items:
            grouped_items[product] = {
                "items": [],
                "total_quantity": 0,
                "total_value": Decimal("0.00"),
            }
        grouped_items[product]["items"].append(item)
        grouped_items[product]["total_quantity"] += item.quantity
        grouped_items[product]["total_value"] += item.item_cost_price * item.quantity

    # Overall totals
    aggregates = order_items.aggregate(
        total_value=Coalesce(
            Sum(
                ExpressionWrapper(
                    F("item_cost_price") * F("quantity"),
                    output_field=DecimalField(),
                )
            ),
            Decimal("0.00"),
        ),
        total_items=Coalesce(Sum("quantity"), 0),
    )
    total_value = aggregates["total_value"]
    total_items = aggregates["total_items"]

    context = {
        "order": order,
        "grouped_items": grouped_items,
        "total_value": total_value,
        "total_items": total_items,
    }
    return render(request, "inventory/order_detail.html", context)


def sales(request):
    """Render the sales page with basic order metrics for a date range."""

    start_date, end_date = _get_sales_date_range(request)

    sales_qs = Sale.objects.filter(date__range=(start_date, end_date))

    orders_count = sales_qs.values("order_number").distinct().count()

    net_quantity_expr = ExpressionWrapper(
        F("sold_quantity")
        - Coalesce(F("return_quantity"), Value(0, output_field=IntegerField())),
        output_field=IntegerField(),
    )
    total_items = (
        sales_qs.aggregate(
            total_items=Coalesce(
                Sum(net_quantity_expr), Value(0, output_field=IntegerField())
            )
        )["total_items"]
        or 0
    )

    price_buckets = {
        key: {
            "key": key,
            "label": label,
            "items_count": 0,
            "retail_value": Decimal("0"),
            "actual_value": Decimal("0"),
        }
        for key, label in PRICE_CATEGORIES
    }

    eligible_sales = (
        sales_qs.filter(Q(return_quantity__isnull=True) | Q(return_quantity=0))
        .filter(sold_quantity__gt=0)
        .select_related("variant__product")
    )

    for sale in eligible_sales:
        bucket_key = _determine_price_bucket(sale)
        if not bucket_key:
            continue

        retail_price = sale.variant.product.retail_price or Decimal("0")
        actual_value = sale.sold_value or Decimal("0")

        price_buckets[bucket_key]["items_count"] += sale.sold_quantity
        price_buckets[bucket_key]["retail_value"] += retail_price * sale.sold_quantity
        price_buckets[bucket_key]["actual_value"] += actual_value

    price_breakdown = [price_buckets[key] for key, _ in PRICE_CATEGORIES]
    pricing_total_items = sum(bucket["items_count"] for bucket in price_breakdown)
    pricing_total_retail_value = sum(
        bucket["retail_value"] for bucket in price_breakdown
    )
    pricing_total_actual_value = sum(
        bucket["actual_value"] for bucket in price_breakdown
    )

    value_aggregates = sales_qs.aggregate(
        gross_sales=Sum("sold_value"),
        returns_total=Sum("return_value"),
    )
    gross_sales_value = value_aggregates["gross_sales"] or Decimal("0")
    returns_total_value = value_aggregates["returns_total"] or Decimal("0")
    net_sales_value = gross_sales_value - returns_total_value

    if pricing_total_actual_value:
        for bucket in price_breakdown:
            percentage = (
                bucket["actual_value"]
                / pricing_total_actual_value
                * Decimal("100")
            )
            bucket["actual_percentage"] = percentage.quantize(
                Decimal("0.01"), rounding=ROUND_HALF_UP
            )
    else:
        for bucket in price_breakdown:
            bucket["actual_percentage"] = Decimal("0")

    date_querystring = urlencode(
        {
            "start_date": start_date.isoformat(),
            "end_date": end_date.isoformat(),
        }
    )

    context = {
        "start_date": start_date,
        "end_date": end_date,
        "orders_count": orders_count,
        "items_count": int(total_items),
        "has_sales_data": orders_count > 0,
        "price_breakdown": price_breakdown,
        "pricing_total_items": int(pricing_total_items),
        "pricing_total_retail_value": pricing_total_retail_value,
        "pricing_total_actual_value": pricing_total_actual_value,
        "gross_sales_value": gross_sales_value,
        "net_sales_value": net_sales_value,
        "date_querystring": date_querystring,
    }

    return render(request, "inventory/sales.html", context)


def sales_bucket_detail(request, bucket_key: str):
    bucket_key = (bucket_key or "").lower()
    if bucket_key not in PRICE_CATEGORY_LABELS:
        raise Http404("Unknown pricing bucket")

    start_date, end_date = _get_sales_date_range(request)

    sales_qs = (
        Sale.objects.filter(date__range=(start_date, end_date))
        .select_related("variant__product", "referrer")
    )

    eligible_sales = (
        sales_qs.filter(Q(return_quantity__isnull=True) | Q(return_quantity=0))
        .filter(sold_quantity__gt=0)
    )

    relevant_sales = []
    bucket_sale_ids = set()
    orders_meta = OrderedDict()
    for sale in eligible_sales:
        bucket = _determine_price_bucket(sale)
        if bucket == bucket_key:
            relevant_sales.append(sale)

    sorted_sales = sorted(
        relevant_sales,
        key=lambda s: (s.date, s.order_number, s.sale_id),
        reverse=True,
    )

    total_items = 0
    total_retail_value = Decimal("0")
    total_actual_value = Decimal("0")
    total_returns_value = Decimal("0")

    for sale in sorted_sales:
        bucket_sale_ids.add(sale.pk)
        order_info = orders_meta.get(sale.order_number)
        if not order_info:
            order_info = {
                "order_number": sale.order_number,
                "date": sale.date,
<<<<<<< HEAD
                "referrer": sale.referrer,
=======
                "total_value": Decimal("0"),
                "returns_value": Decimal("0"),
                "retail_total": Decimal("0"),
                "referrer": sale.referrer,
                "items": [],
>>>>>>> f1213118
            }
            orders_meta[sale.order_number] = order_info
        else:
            if sale.date and (
                not order_info["date"] or sale.date > order_info["date"]
            ):
                order_info["date"] = sale.date
            if not order_info.get("referrer") and sale.referrer:
                order_info["referrer"] = sale.referrer

        retail_price = sale.variant.product.retail_price or Decimal("0")
        sold_quantity = sale.sold_quantity or 0
        actual_total = sale.sold_value or Decimal("0")
        return_value = sale.return_value or Decimal("0")

        total_items += sold_quantity
        total_retail_value += retail_price * sold_quantity
        total_actual_value += actual_total
        total_returns_value += return_value

    orders = []

    if orders_meta:
        order_numbers = [
            number for number in orders_meta.keys() if number is not None
        ]
        include_null_orders = any(
            number is None for number in orders_meta.keys()
        )

        filters = []
        if order_numbers:
            filters.append(Q(order_number__in=order_numbers))
        if include_null_orders:
            filters.append(Q(order_number__isnull=True))

        if filters:
            order_filter = filters[0]
            for clause in filters[1:]:
                order_filter |= clause
            all_order_sales = list(sales_qs.filter(order_filter))
        else:
            all_order_sales = []

        sales_by_order = defaultdict(list)
        for sale in all_order_sales:
            sales_by_order[sale.order_number].append(sale)

        def sale_sort_key(sale_obj):
            return (
                sale_obj.date or date.min,
                sale_obj.sale_id or "",
                sale_obj.pk or 0,
            )

        bucket_sales_by_order = defaultdict(list)
        for sale in sorted_sales:
            bucket_sales_by_order[sale.order_number].append(sale)

        for order_number, meta in orders_meta.items():
            order_sales = list(sales_by_order.get(order_number, []))
            if not order_sales:
                order_sales = list(bucket_sales_by_order.get(order_number, []))
            if not order_sales:
                continue

            order_sales.sort(key=sale_sort_key, reverse=True)

            order_total = Decimal("0")
            returns_total = Decimal("0")
            retail_total = Decimal("0")
            latest_date = meta["date"]
            referrer = meta.get("referrer")
            items = []

            for sale in order_sales:
                if sale.date and latest_date:
                    if sale.date > latest_date:
                        latest_date = sale.date
                elif sale.date and not latest_date:
                    latest_date = sale.date

                if not referrer and sale.referrer:
                    referrer = sale.referrer

                retail_price = sale.variant.product.retail_price or Decimal("0")
                sold_quantity = sale.sold_quantity or 0
                actual_total = sale.sold_value or Decimal("0")
                return_value = sale.return_value or Decimal("0")

                actual_unit_price = (
                    actual_total / sold_quantity if sold_quantity else Decimal("0")
                )

                order_total += actual_total
                returns_total += return_value
                retail_total += retail_price * sold_quantity

                items.append(
                    {
                        "sale": sale,
                        "retail_price": retail_price,
                        "actual_unit_price": actual_unit_price,
                        "actual_total": actual_total,
                        "sold_quantity": sold_quantity,
                        "returned": bool(sale.return_quantity),
                        "is_bucket_item": sale.pk in bucket_sale_ids,
                    }
                )

            orders.append(
                {
                    "order_number": order_number,
                    "date": latest_date,
                    "total_value": order_total,
                    "returns_value": returns_total,
                    "retail_total": retail_total,
                    "referrer": referrer,
                    "items": items,
                }
            )

    def order_sort_key(order):
        return (
            order["date"] or date.min,
            order["order_number"] or "",
        )

    orders.sort(key=order_sort_key, reverse=True)

    date_querystring = urlencode(
        {
            "start_date": start_date.isoformat(),
            "end_date": end_date.isoformat(),
        }
    )

    context = {
        "bucket_key": bucket_key,
        "bucket_label": PRICE_CATEGORY_LABELS[bucket_key],
        "start_date": start_date,
        "end_date": end_date,
        "orders": orders,
        "orders_count": len(orders),
        "bucket_totals": {
            "items_count": total_items,
            "retail_value": total_retail_value,
            "actual_value": total_actual_value,
            "returns_value": total_returns_value,
        },
        "date_querystring": date_querystring,
        "referrers": Referrer.objects.order_by("name"),
    }

    return render(request, "inventory/sales_bucket_detail.html", context)


@require_POST
def assign_order_referrer(request, bucket_key: str):
    bucket_key = (bucket_key or "").lower()
    if bucket_key not in PRICE_CATEGORY_LABELS:
        raise Http404("Unknown pricing bucket")

    order_number = (request.POST.get("order_number") or "").strip()
    if not order_number:
        raise Http404("Missing order number")

    sales_qs = Sale.objects.filter(order_number=order_number)
    if not sales_qs.exists():
        raise Http404("Order not found")

    referrer_id = request.POST.get("referrer_id")
    referrer = None
    if referrer_id:
        referrer = get_object_or_404(Referrer, pk=referrer_id)

    sales_qs.update(referrer=referrer)

    redirect_url = reverse("sales_bucket_detail", args=[bucket_key])
    date_querystring = request.POST.get("date_querystring")
    if date_querystring:
        redirect_url = f"{redirect_url}?{date_querystring}"

    return redirect(redirect_url)


# a small helper to keep (date, change) pairs
Event = namedtuple("Event", ["date", "delta"])


def inventory_snapshots(request):
    today = now().date()

    # ——— Category filter setup —————————————————————————————————————————
    selected_type = request.GET.get("type", "all")
    # grab all available categories for the dropdown
    categories = (
        ProductVariant.objects.values_list("product__type", flat=True)
        .distinct()
        .order_by("product__type")
    )

    # base querysets
    snap_qs = InventorySnapshot.objects.filter(date__lte=today)
    sale_qs = Sale.objects.filter(date__lte=today)
    order_qs = OrderItem.objects.filter(date_arrived__isnull=True)

    if selected_type != "all":
        snap_qs = snap_qs.filter(product_variant__product__type=selected_type)
        sale_qs = sale_qs.filter(variant__product__type=selected_type)
        order_qs = order_qs.filter(product_variant__product__type=selected_type)

    # ——— 1) Build actual_data from snapshots ————————————————————————
    snaps = (
        snap_qs.values("date").annotate(total=Sum("inventory_count")).order_by("date")
    )

    actual_data = [{"x": row["date"].isoformat(), "y": row["total"]} for row in snaps]

    # If no snapshots exist, ensure we still have arrays
    if not actual_data:
        last_snapshot_date = today.replace(day=1)
        last_inventory = 0
    else:
        last_snapshot_date = date.fromisoformat(actual_data[-1]["x"])
        last_inventory = actual_data[-1]["y"]

    # ——— 2) Compute average monthly sales over past 6 months ————————
    six_mo_ago = today - relativedelta(months=6)
    total_sold = (
        sale_qs.filter(date__gte=six_mo_ago).aggregate(total=Sum("sold_quantity"))[
            "total"
        ]
        or 0
    )
    avg_monthly = (total_sold / 6) if total_sold else 0

    # ——— 3) Build combined “events” dict keyed by date —————————————
    events = defaultdict(float)

    # 3a) Pro-rata drop from last_snapshot_date → 1st of next month
    dim = calendar.monthrange(last_snapshot_date.year, last_snapshot_date.month)[1]
    next1 = last_snapshot_date.replace(day=1) + relativedelta(months=1)
    days_to_n1 = (next1 - last_snapshot_date).days
    daily_rate = avg_monthly / dim if dim else 0
    events[next1] += -daily_rate * days_to_n1

    # 3b) Fixed –avg_monthly drop on each subsequent 1st for 12 months
    cursor = next1
    for _ in range(1, 13):
        cursor = cursor + relativedelta(months=1)
        mo = cursor.replace(day=1)
        events[mo] += -avg_monthly

    # 3c) Restock bumps on their exact date_expected
    for oi in order_qs.filter(date_expected__gt=last_snapshot_date):
        events[oi.date_expected] += oi.quantity

    # ——— 4) Turn events into a sorted forecast_data list ——————————
    forecast_data = [{"x": last_snapshot_date.isoformat(), "y": round(last_inventory)}]
    running = last_inventory

    for dt in sorted(events):
        running += events[dt]
        forecast_data.append({"x": dt.isoformat(), "y": round(max(running, 0))})

    # ———————— COMPUTATIONS FOR SIZES DATA —————————
    # ——— 1) Compute avg monthly sales per size ——————————————
    six_months_ago = today - relativedelta(months=6)
    sales_by_size = (
        sale_qs.filter(date__gte=six_months_ago)
        .values(size=F("variant__size"))
        .annotate(total_sold=Sum("sold_quantity"))
    )
    avg_monthly_by_size = {row["size"]: row["total_sold"] / 6 for row in sales_by_size}

    # ——— 2) Compute sell-through rate and demand score per size ————
    # need stock at last snapshot date
    stock_on_last = (
        snap_qs.filter(date=last_snapshot_date)
        .values(size=F("product_variant__size"))
        .annotate(current_stock=Sum("inventory_count"))
    )
    stock_map = {r["size"]: r["current_stock"] for r in stock_on_last}

    scores = {}
    for size, sold_avg in avg_monthly_by_size.items():
        S = sold_avg * 6  # total sold
        E = stock_map.get(size, 0)
        R = 1.0 if (S + E) == 0 else S / (S + E)
        scores[size] = S * R  # demand score

    # ——— 3) Determine high/low threshold ————————————————
    median_score = statistics.median(scores.values()) if scores else 0
    indicators = {
        size: ("High demand" if score >= median_score else "Low demand")
        for size, score in scores.items()
    }

    # ——— 4) Build the “ideal mix” percentages —————————————————
    total_avg = sum(avg_monthly_by_size.values()) or 1
    ideal_pct = {
        size: (avg_monthly_by_size[size] / total_avg) * 100
        for size in avg_monthly_by_size
    }

    # ——— 5) Prepare datasets for Chart.js ———————————————
    # assign a color per size (pick whatever you like)
    color_map = {
        "XS": "#ef9a9a",
        "S": "#f48fb1",
        "M": "#ce93d8",
        "L": "#90caf9",
        "XL": "#80deea",
        "XXL": "#b0bec5",
    }

    # ——— after computing avg_monthly_by_size, scores, etc. —————
    size_order = ["XS", "S", "M", "L", "XL", "XXL"]

    size_mix = calculate_size_order_mix(category=selected_type, months=6)
    logger.debug(size_mix)

    # ——— 5) Render template —————————————————————————————————————
    return render(
        request,
        "inventory/inventory_snapshots.html",
        {
            "categories": categories,
            "selected_type": selected_type,
            "actual_data": json.dumps(actual_data),
            "forecast_data": json.dumps(forecast_data),
            "size_mix": size_mix,
        },
    )


def returns(request):
    # ——————————————————————————————————————————————
    # 1) Last-12-months Sales vs Returns series
    # ——————————————————————————————————————————————
    today = date.today()
    labels, monthly_sales, monthly_returns = [], [], []

    for i in range(12):
        # compute the start and end of each month
        month_start = (today - relativedelta(months=11 - i)).replace(day=1)
        next_month = month_start + relativedelta(months=1)

        # aggregate sold_value and return_value
        sales_total = (
            Sale.objects.filter(date__gte=month_start, date__lt=next_month).aggregate(
                total=Sum("sold_value")
            )["total"]
            or 0
        )
        returns_total = (
            Sale.objects.filter(date__gte=month_start, date__lt=next_month).aggregate(
                total=Sum("return_value")
            )["total"]
            or 0
        )

        labels.append(month_start.strftime("%b %Y"))
        monthly_sales.append(float(sales_total))
        monthly_returns.append(float(returns_total))

    # ——————————————————————————————————————————————
    # 2) Per-Product return-rate calculations
    #    return_rate = total_return_quantity / total_sold_quantity
    # ——————————————————————————————————————————————
    product_stats = (
        Sale.objects.values("variant__product__id", "variant__product__product_name")
        .annotate(
            total_sold=Sum("sold_quantity"), total_returned=Sum("return_quantity")
        )
        .exclude(total_sold=0)  # avoid division by zero
        .annotate(
            return_rate=ExpressionWrapper(
                F("total_returned") * 1.0 / F("total_sold"), output_field=FloatField()
            )
        )
    )

    # overall average of those per-product rates
    avg_rate = product_stats.aggregate(avg=Avg("return_rate"))["avg"] or 0

    # top 10 products by return_rate
    top_ten = product_stats.order_by("-return_rate")[:10]

    # build list of dicts for the template
    top_products = [
        {
            "id": item["variant__product__id"],
            "name": item["variant__product__product_name"],
            "sold_qty": item["total_sold"],
            "returned_qty": item["total_returned"],
            "return_rate": round(item["return_rate"] * 100, 2),  # as %
        }
        for item in top_ten
    ]

    context = {
        # existing context
        "returns": Sale.objects.filter(return_quantity__gt=0)
        .select_related("variant__product")
        .order_by("-date"),
        "monthly_labels": json.dumps(labels),
        "monthly_sales": json.dumps(monthly_sales),
        "monthly_returns": json.dumps(monthly_returns),
        # new context for return-rate
        "average_return_rate": round(avg_rate * 100, 2),  # e.g. “3.45”
        "top_products": top_products,
    }

    return render(request, "inventory/returns.html", context)<|MERGE_RESOLUTION|>--- conflicted
+++ resolved
@@ -1602,15 +1602,8 @@
             order_info = {
                 "order_number": sale.order_number,
                 "date": sale.date,
-<<<<<<< HEAD
                 "referrer": sale.referrer,
-=======
-                "total_value": Decimal("0"),
-                "returns_value": Decimal("0"),
-                "retail_total": Decimal("0"),
-                "referrer": sale.referrer,
-                "items": [],
->>>>>>> f1213118
+
             }
             orders_meta[sale.order_number] = order_info
         else:
