--- conflicted
+++ resolved
@@ -869,10 +869,6 @@
         variant_proj = compute_variant_projection(variants)
         cache.set(variant_proj_key, variant_proj, cache_ttl)
 
-<<<<<<< HEAD
-=======
-
->>>>>>> fc9a25df
     sales_data = get_product_sales_data(product)
 
     health_key = f"product_health_{product_id}"
