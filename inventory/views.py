--- conflicted
+++ resolved
@@ -626,10 +626,7 @@
     if age_filter:
         products_qs = products_qs.filter(age=age_filter)
 
-<<<<<<< HEAD
-=======
-
->>>>>>> 2d14c319
+
     if group_filter:
         products_qs = products_qs.filter(groups__id=group_filter).distinct()
 
@@ -755,7 +752,6 @@
     def _style_key(prod):
         return STYLE_ORDER.get(prod.style, 99)
 
-<<<<<<< HEAD
     discounted_products = sorted(
         [p for p in products if getattr(p, "discounted", False)], key=_style_key
     )
@@ -791,35 +787,7 @@
             "discounted_stock": sum(p.total_inventory for p in discounted_products),
             "current_stock": sum(p.total_inventory for p in current_products),
             "on_order_stock": sum(p.last_order_qty or 0 for p in on_order_products),
-=======
-    context.update(
-        {
-            "discounted_products": sorted(
-                [p for p in products if getattr(p, "discounted", False)],
-                key=_style_key,
-            ),
-            "current_products": sorted(
-                [
-                    p
-                    for p in products
-                    if not getattr(p, "discounted", False)
-                    and not getattr(p, "decommissioned", False)
-                    and p.total_inventory > 0
-                ],
-                key=_style_key,
-            ),
-            "on_order_products": sorted(
-                [
-                    p
-                    for p in products
-                    if p.last_order_label == "On Order"
-                    and p.last_order_qty
-                    and p.total_inventory == 0
-                ],
-                key=_style_key,
-            ),
-
->>>>>>> 2d14c319
+
         }
     )
 
