--- conflicted
+++ resolved
@@ -588,10 +588,7 @@
     age_filter = request.GET.get("age_filter", None)
     group_filters = [gid for gid in request.GET.getlist("group_filter") if gid]
     series_filters = [sid for sid in request.GET.getlist("series_filter") if sid]
-<<<<<<< HEAD
-=======
-
->>>>>>> bcda495d
+
     zero_inventory = request.GET.get("zero_inventory", "false").lower() == "true"
 
     # ─── Date ranges ────────────────────────────────────────────────────────────
@@ -635,10 +632,6 @@
 
     if series_filters:
         products_qs = products_qs.filter(series__id__in=series_filters).distinct()
-<<<<<<< HEAD
-=======
-
->>>>>>> bcda495d
 
     if not show_retired:
         products_qs = products_qs.filter(decommissioned=False)
