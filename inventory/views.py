--- conflicted
+++ resolved
@@ -1391,10 +1391,7 @@
     default_start = default_end.replace(day=1)
 
     def _parse_date(param: Optional[str]):
-<<<<<<< HEAD
-=======
-
->>>>>>> 9db79437
+
         if not param:
             return None
         try:
@@ -1432,16 +1429,13 @@
         ("gifted", "Gifted"),
     ]
     price_buckets = {
-<<<<<<< HEAD
         key: {
             "label": label,
             "items_count": 0,
             "retail_value": Decimal("0"),
             "actual_value": Decimal("0"),
         }
-=======
-        key: {"label": label, "sales_count": 0, "items_count": 0}
->>>>>>> 9db79437
+
         for key, label in price_categories
     }
 
@@ -1474,7 +1468,6 @@
             else:
                 bucket_key = "wholesale"
 
-<<<<<<< HEAD
         price_buckets[bucket_key]["items_count"] += sale.sold_quantity
 
         retail_value = retail_price * sale.sold_quantity
@@ -1505,15 +1498,7 @@
     else:
         for bucket in price_breakdown:
             bucket["actual_percentage"] = Decimal("0")
-=======
-        price_buckets[bucket_key]["sales_count"] += 1
-        price_buckets[bucket_key]["items_count"] += sale.sold_quantity
-
-    price_breakdown = [price_buckets[key] for key, _ in price_categories]
-    pricing_total_sales = sum(bucket["sales_count"] for bucket in price_breakdown)
-    pricing_total_items = sum(bucket["items_count"] for bucket in price_breakdown)
-
->>>>>>> 9db79437
+
 
     context = {
         "start_date": start_date,
@@ -1522,15 +1507,10 @@
         "items_count": int(total_items),
         "has_sales_data": orders_count > 0,
         "price_breakdown": price_breakdown,
-<<<<<<< HEAD
         "pricing_total_items": int(pricing_total_items),
         "pricing_total_retail_value": pricing_total_retail_value,
         "pricing_total_actual_value": pricing_total_actual_value,
-=======
-        "pricing_total_sales": int(pricing_total_sales),
-        "pricing_total_items": int(pricing_total_items),
-
->>>>>>> 9db79437
+
     }
 
     return render(request, "inventory/sales.html", context)
