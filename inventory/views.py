--- conflicted
+++ resolved
@@ -128,15 +128,13 @@
 
     retail_price = sale.variant.product.retail_price or Decimal("0")
     actual_total = sale.sold_value or Decimal("0")
-<<<<<<< HEAD
 
     if not actual_total:
         refund_value = sale.return_value or Decimal("0")
         if refund_value:
             actual_total = abs(refund_value)
 
-=======
->>>>>>> d956daba
+
     actual_price = actual_total / sold_quantity if sold_quantity else Decimal("0")
 
     if actual_price == 0:
