--- conflicted
+++ resolved
@@ -1390,11 +1390,8 @@
     default_end = first_day_this_month - timedelta(days=1)
     default_start = default_end.replace(day=1)
 
-<<<<<<< HEAD
     def _parse_date(param: Optional[str]):
-=======
-    def _parse_date(param: str | None):
->>>>>>> 385ab671
+
         if not param:
             return None
         try:
