from datetime import datetime, date, timedelta
from django.utils.timezone import now
from dateutil.relativedelta import relativedelta
import json
from collections import defaultdict, namedtuple, OrderedDict
import calendar
import statistics
import math


from decimal import Decimal

from django.shortcuts import render, get_object_or_404
from django.db import models
from django.db.models import (
    Count,
    F,
    Q,
    Sum,
    Subquery,
    OuterRef,
    Value,
    IntegerField,
    DecimalField,
    Prefetch,
    FloatField,
    ExpressionWrapper,
    Avg,
)
from django.db.models.functions import Coalesce
from django.http import HttpResponse
from django.db.models.functions import TruncMonth

from .models import (
    Product,
    ProductVariant,
    InventorySnapshot,
    Sale,
    Order,
    OrderItem,
    Group,
    Series,
    PRODUCT_TYPE_CHOICES,
    PRODUCT_STYLE_CHOICES,
    PRODUCT_AGE_CHOICES,
)
from .utils import (
    calculate_size_order_mix,
    compute_safe_stock,
    SIZE_ORDER,
    compute_variant_projection,
    compute_sales_aggregates,
    get_product_sales_data,
    calculate_estimated_inventory_sales_value,
    calculate_on_paper_inventory_value,
    compute_inventory_health_scores,
    get_product_health_metrics,
    calculate_dynamic_product_score,
    compute_product_health,
)


# used in 'home' view
CATEGORY_COLOR_MAP = {
    "gi": "#43a047",  # Green
    "rg": "#1e88e5",  # Blue
    "dk": "#fb8c00",  # Orange
    "other": "#9e9e9e",  # Grey
}


# — Helper to bucket types into our four categories —
def _simplify_type(type_code):
    tc = (type_code or "").lower()
    if tc == "gi":
        return "gi"
    elif "rashguard" in tc or "rg" in tc:
        return "rg"
    elif "shorts" in tc or tc == "dk":
        return "dk"
    return "other"


def home(request):
    # — Determining last month's date range —
    today = date.today()
    first_day_current = today.replace(day=1)
    last_day_previous = first_day_current - timedelta(days=1)
    first_day_previous = last_day_previous.replace(day=1)

    # — Sales for last month —
    sales_last_month = Sale.objects.filter(
        date__range=(first_day_previous, last_day_previous)
    )

    # — Aggregate item counts by category —
    category_totals = defaultdict(int)
    for sale in sales_last_month.select_related("variant__product"):
        if sale.variant:
            cat = _simplify_type(sale.variant.product.type)
            category_totals[cat] += sale.sold_quantity or 0

    # — Prepare ordered donut data —
    ordered_labels, ordered_values, ordered_colors = [], [], []
    for key, color in CATEGORY_COLOR_MAP.items():
        ordered_labels.append(key)
        ordered_values.append(category_totals.get(key, 0))
        ordered_colors.append(color)
    total_items_sold = sum(ordered_values)

    # — Build 12-month revenue line chart data —
    monthly_labels, monthly_sales, monthly_sales_last_year = [], [], []
    for i in range(12):
        this_month = (today - relativedelta(months=11 - i)).replace(day=1)
        next_month = this_month + relativedelta(months=1)

        rev = (
            Sale.objects.filter(date__gte=this_month, date__lt=next_month).aggregate(
                total=Sum("sold_value")
            )["total"]
            or 0
        )
        last_year_month = this_month - relativedelta(years=1)
        rev_last = (
            Sale.objects.filter(
                date__gte=last_year_month,
                date__lt=last_year_month + relativedelta(months=1),
            ).aggregate(total=Sum("sold_value"))["total"]
            or 0
        )

        monthly_labels.append(this_month.strftime("%b %Y"))
        monthly_sales.append(float(rev))
        monthly_sales_last_year.append(float(rev_last))

    last_month_name = first_day_previous.strftime("%B %Y")

    # — Summary card totals —
    total_sales = (
        sales_last_month.aggregate(total_sold_value=Sum("sold_value"))[
            "total_sold_value"
        ]
        or 0
    )
    total_returns = (
        sales_last_month.aggregate(total_return_value=Sum("return_value"))[
            "total_return_value"
        ]
        or 0
    )
    net_sales = total_sales - total_returns

    # — Inventory Overview Stats —
    latest_cost_qs = (
        OrderItem.objects.filter(
            product_variant=OuterRef("pk"), date_arrived__isnull=False
        )
        .order_by("-date_arrived")
        .values("item_cost_price")[:1]
    )

    avg_cost_qs = (
        OrderItem.objects.filter(product_variant=OuterRef("pk"))
        .values("product_variant")
        .annotate(avg_price=Avg("item_cost_price"))
        .values("avg_price")[:1]
    )

    variants = ProductVariant.objects.annotate(
        latest_inventory=Coalesce(
            Subquery(
                InventorySnapshot.objects.filter(product_variant=OuterRef("pk"))
                .order_by("-date")
                .values("inventory_count")[:1]
            ),
            Value(0),
        ),
        unit_cost=Coalesce(
            Subquery(latest_cost_qs),  # 1) real last-arrived cost
            Subquery(avg_cost_qs),  # 2) historical average cost
            ExpressionWrapper(
                F("product__retail_price")
                * Value(Decimal("0.5")),  # 3) half of retail price
                output_field=DecimalField(),
            ),
            Value(Decimal("0.00")),
        ),
    )

    inventory_count = variants.aggregate(total=Sum("latest_inventory"))["total"] or 0
    inventory_value = (
        variants.aggregate(
            total=Sum(
                ExpressionWrapper(
                    F("latest_inventory") * F("unit_cost"), output_field=DecimalField()
                )
            )
        )["total"]
        or 0
    )

    incoming = OrderItem.objects.filter(
        date_expected__gte=today, date_arrived__isnull=True
    )
    on_order_count = incoming.aggregate(total=Sum("quantity"))["total"] or 0
    on_order_value = (
        incoming.aggregate(
            total=Sum(
                ExpressionWrapper(
                    F("quantity") * F("item_cost_price"), output_field=DecimalField()
                )
            )
        )["total"]
        or 0
    )

    context = {
        # Summary cards
        "total_sales": total_sales,
        "total_returns": total_returns,
        "net_sales": net_sales,
        # Revenue chart data
        "last_month_name": last_month_name,
        "monthly_labels": json.dumps(monthly_labels),
        "monthly_sales": json.dumps(monthly_sales),
        "monthly_sales_last_year": json.dumps(monthly_sales_last_year),
        # Category donut data
        "total_items_sold": total_items_sold,
        "category_labels": json.dumps(ordered_labels),
        "category_values": json.dumps(ordered_values),
        "category_colors": json.dumps(ordered_colors),
        # Inventory overview
        "inventory_count": inventory_count,
        "inventory_value": inventory_value,
        "on_order_count": on_order_count,
        "on_order_value": on_order_value,
    }

    # Compute estimated sales‐value of stock
    est_sales_value = calculate_estimated_inventory_sales_value(
        variants, _simplify_type  # pass your bucket-func in
    )
    on_paper_value = calculate_on_paper_inventory_value(variants)

    context.update(
        {
            "estimated_inventory_sales_value": est_sales_value,
            "on_paper_value": on_paper_value,
        }
    )

    return render(request, "inventory/home.html", context)


def dashboard(request):
    today = date.today()
    # Calculate last month's date range.
    first_day_this_month = today.replace(day=1)
    last_day_previous = first_day_this_month - timedelta(days=1)
    first_day_last_month = last_day_previous.replace(day=1)

    # Calculate the last 3 full months range.
    first_day_last_3_months = (first_day_this_month - relativedelta(months=3)).replace(
        day=1
    )
    # Calculate the last 12 months range.
    one_year_ago = today - relativedelta(months=12)

    # 1. Aggregate sales by variant type for last month.
    sales_by_type_qs = (
        Sale.objects.filter(date__range=(first_day_last_month, last_day_previous))
        .values("variant__product__type")
        .annotate(total_sold=Sum("sold_quantity"))
    )
    sales_by_type = {
        item["variant__product__type"]: item["total_sold"] for item in sales_by_type_qs
    }

    # 2. Aggregate sales for the last 3 months.
    sales_3m_qs = (
        Sale.objects.filter(date__range=(first_day_last_3_months, last_day_previous))
        .values("variant__product__type")
        .annotate(total_sold=Sum("sold_quantity"))
    )
    sales_3m_by_type = {
        item["variant__product__type"]: item["total_sold"] for item in sales_3m_qs
    }

    # 3. Aggregate sales for the last 12 months.
    sales_12_qs = (
        Sale.objects.filter(date__gte=one_year_ago)
        .values("variant__product__type")
        .annotate(total_sold=Sum("sold_quantity"))
    )
    sales_12_by_type = {
        item["variant__product__type"]: item["total_sold"] for item in sales_12_qs
    }

    # 4. Annotate each ProductVariant with its latest inventory.
    latest_snapshot_subquery = (
        InventorySnapshot.objects.filter(product_variant=OuterRef("pk"))
        .order_by("-date")
        .values("inventory_count")[:1]
    )
    variants = ProductVariant.objects.annotate(
        latest_inventory=Coalesce(Subquery(latest_snapshot_subquery), 0)
    )

    # 5. Calculate current stock by type.
    stock_by_type_qs = variants.values("product__type").annotate(
        total_stock=Sum("latest_inventory")
    )
    stock_by_type = {
        item["product__type"]: item["total_stock"] for item in stock_by_type_qs
    }

    # 6. Aggregate items on order by variant type.
    orders_qs = (
        OrderItem.objects.filter(date_expected__gte=first_day_this_month)
        .values("product_variant__product__type")
        .annotate(total_order=Sum("quantity"))
    )
    orders_by_type = {
        item["product_variant__product__type"]: item["total_order"]
        for item in orders_qs
    }

    # 7. Define allowed categories.
    allowed = {
        "gi": "Gi",
        "rg": "Rashguard",
        "dk": "Shorts",
        "ck": "Spats",
        "bt": "Belts",
    }

    # Helper function: Build product breakdown for a given filter expression.
    def get_product_breakdown(filter_expr):
        qs = (
            ProductVariant.objects.annotate(
                latest_inventory=Coalesce(Subquery(latest_snapshot_subquery), 0)
            )
            .filter(filter_expr, sales__date__gte=first_day_last_3_months)
            .distinct()
        )
        products_dict = {}
        for variant in qs:
            key = variant.product_id
            if key not in products_dict:
                products_dict[key] = {
                    "product_id": key,
                    "product_name": variant.product.product_name,
                    "last_month_sales": 0,
                    "sales_3m": 0,
                    "current_stock": 0,
                }
            variant_last_month_sales = variant.sales.filter(
                date__range=(first_day_last_month, last_day_previous)
            ).aggregate(total=Coalesce(Sum("sold_quantity"), 0))["total"]
            variant_3m_sales = variant.sales.filter(
                date__range=(first_day_last_3_months, last_day_previous)
            ).aggregate(total=Coalesce(Sum("sold_quantity"), 0))["total"]
            products_dict[key]["last_month_sales"] += variant_last_month_sales
            products_dict[key]["sales_3m"] += variant_3m_sales
            products_dict[key]["current_stock"] += variant.latest_inventory
        products_list = []
        for prod in products_dict.values():
            if prod["last_month_sales"] > 0:
                products_list.append(
                    {
                        "product_id": prod["product_id"],
                        "product_name": prod["product_name"],
                        "last_month_sales": prod["last_month_sales"],
                        "avg_sales": prod["sales_3m"] / 3,
                        "current_stock": prod["current_stock"],
                    }
                )
        products_list.sort(key=lambda x: x["last_month_sales"], reverse=True)
        return products_list

    # 8. Build category data for allowed types.
    categories = []
    for type_code, label in allowed.items():
        lm_sales = sales_by_type.get(type_code, 0)
        total_12 = sales_12_by_type.get(type_code, 0)
        avg_12 = total_12 / 12.0
        total_3 = sales_3m_by_type.get(type_code, 0)
        avg_3 = total_3 / 3.0
        cat_stock = stock_by_type.get(type_code, 0)
        orders = orders_by_type.get(type_code, 0)
        products_list = get_product_breakdown(Q(type=type_code))
        categories.append(
            {
                "type_code": type_code,
                "label": label,
                "stock": cat_stock,
                "last_month_sales": lm_sales,
                "avg_sales_12": avg_12,
                "avg_sales_3": avg_3,
                "items_on_order": orders,
                "products": products_list,
            }
        )

    # 9. Build category data for "Others" (types not in allowed).
    others_sales_last = sum(
        sales for key, sales in sales_by_type.items() if key not in allowed
    )
    others_sales_12 = sum(
        sales for key, sales in sales_12_by_type.items() if key not in allowed
    )
    others_avg_12 = others_sales_12 / 12.0
    others_sales_3 = sum(
        sales for key, sales in sales_3m_by_type.items() if key not in allowed
    )
    others_avg_3 = others_sales_3 / 3.0
    others_stock = sum(
        stock for key, stock in stock_by_type.items() if key not in allowed
    )
    others_orders = sum(
        orders for key, orders in orders_by_type.items() if key not in allowed
    )
    categories.append(
        {
            "type_code": "others",
            "label": "Others",
            "stock": others_stock,
            "last_month_sales": others_sales_last,
            "avg_sales_12": others_avg_12,
            "avg_sales_3": others_avg_3,
            "items_on_order": others_orders,
            "products": get_product_breakdown(~Q(type__in=list(allowed.keys()))),
        }
    )

    # --- PREVIOUS CODE (Charts, Top-Selling, etc.) ---
    # Normalize today to first of month for chart projections.
    chart_today = datetime.today().replace(day=1)
    next_12_months = [chart_today + relativedelta(months=i) for i in range(13)]

    # Stock Projection Chart Data
    stock_chart_data = {
        "months": [month.strftime("%b %Y") for month in next_12_months],
        "variant_lines": [],
    }
    historic_sales_data = {}
    for v in ProductVariant.objects.all():
        snapshot = (
            InventorySnapshot.objects.filter(product_variant=v)
            .order_by("-date")
            .values("inventory_count")
            .first()
        )
        current_stock = snapshot["inventory_count"] if snapshot else 0
        six_months_ago = datetime.today() - relativedelta(months=6)
        total_sales_last_6 = (
            v.sales.filter(date__gte=six_months_ago).aggregate(
                total_sold=Sum("sold_quantity")
            )["total_sold"]
            or 0
        )
        sales_speed = total_sales_last_6 / 6
        order_items = v.order_items.filter(date_expected__gte=chart_today).values(
            "date_expected", "quantity"
        )
        restocks = {}
        for item in order_items:
            restock_month = item["date_expected"].replace(day=1)
            restocks[restock_month] = restocks.get(restock_month, 0) + item["quantity"]
        stock_levels = [current_stock]
        for i in range(1, 13):
            projected = stock_levels[-1] - sales_speed
            month = (chart_today + relativedelta(months=i)).date()
            if month in restocks:
                projected += restocks[month]
            stock_levels.append(max(projected, 0))
        stock_chart_data["variant_lines"].append(
            {
                "variant_name": v.variant_code,
                "stock_levels": stock_levels,
            }
        )

        sales = (
            v.sales.filter(date__gte=one_year_ago)
            .annotate(month=TruncMonth("date"))
            .values("month")
            .annotate(total_quantity=Sum("sold_quantity"))
            .order_by("month")
        )
        for sale in sales:
            m = sale["month"].strftime("%Y-%m")
            if m not in historic_sales_data:
                historic_sales_data[m] = {}
            historic_sales_data[m][v.variant_code] = sale["total_quantity"]

    sorted_months = sorted(historic_sales_data.keys())
    historic_chart_data = {"months": sorted_months, "datasets": []}
    for v in ProductVariant.objects.all():
        variant_sales = [
            historic_sales_data.get(m, {}).get(v.variant_code, 0) for m in sorted_months
        ]
        historic_chart_data["datasets"].append(
            {
                "label": v.variant_code,
                "data": variant_sales,
            }
        )

    # Top-Selling Analysis (80/20)
    top_selling_variants = ProductVariant.objects.annotate(
        total_sales=Sum("sales__sold_quantity", filter=Q(sales__date__gte=one_year_ago))
    ).order_by("-total_sales")
    total_sales_all_variants = sum(v.total_sales or 0 for v in top_selling_variants)
    cumulative_sales = 0
    top_80_percent_variants = []
    for v in top_selling_variants:
        cumulative_sales += v.total_sales or 0
        top_80_percent_variants.append(v)
        if cumulative_sales >= 0.8 * total_sales_all_variants:
            break

    top_selling_sizes = (
        ProductVariant.objects.filter(size__isnull=False)
        .values("size")
        .annotate(
            total_sales=Sum(
                "sales__sold_quantity", filter=Q(sales__date__gte=one_year_ago)
            )
        )
        .order_by("-total_sales")
    )
    total_sales_sizes = sum((s["total_sales"] or 0) for s in top_selling_sizes)
    top_selling_sizes = [
        {
            "size": s["size"],
            "total_sales": s["total_sales"] or 0,
            "percentage": (
                round(((s["total_sales"] or 0) / total_sales_sizes) * 100, 2)
                if total_sales_sizes > 0
                else 0
            ),
        }
        for s in top_selling_sizes
    ]

    top_selling_colors = (
        ProductVariant.objects.filter(primary_color__isnull=False)
        .values("primary_color")
        .annotate(
            total_sales=Sum(
                "sales__sold_quantity", filter=Q(sales__date__gte=one_year_ago)
            )
        )
        .order_by("-total_sales")
    )

    context = {
        "categories": categories,
        "labels": json.dumps([month.strftime("%b %Y") for month in next_12_months]),
        "stock_levels": json.dumps(
            [
                sum(variant_stock["stock_levels"])
                for variant_stock in stock_chart_data["variant_lines"]
            ]
        ),
        "stacked_bar_data": json.dumps(
            {
                "labels": [month.strftime("%b %Y") for month in next_12_months],
                "datasets": [],  # (Assume you fill this in similarly if needed)
            }
        ),
        "projected_stock_levels": json.dumps(stock_chart_data),
        "historic_chart_data": json.dumps(historic_chart_data),
        "top_selling_variants": top_80_percent_variants,
        "top_selling_sizes": top_selling_sizes,
        "top_selling_colors": top_selling_colors,
    }

    return render(request, "inventory/dashboard.html", context)


def product_list(request):
    # ─── Filter flags ───────────────────────────────────────────────────────────
    show_retired = request.GET.get("show_retired", "false").lower() == "true"
    type_filter = request.GET.get("type_filter", None)
    style_filter = request.GET.get("style_filter", None)
    age_filter = request.GET.get("age_filter", None)
<<<<<<< HEAD
    group_filters = [gid for gid in request.GET.getlist("group_filter") if gid]
    series_filters = [sid for sid in request.GET.getlist("series_filter") if sid]
=======
    group_filter = request.GET.get("group_filter", None)
    series_filter = request.GET.get("series_filter", None)
>>>>>>> c67ed479
    zero_inventory = request.GET.get("zero_inventory", "false").lower() == "true"

    # ─── Date ranges ────────────────────────────────────────────────────────────
    today = now().date()
    last_12_months = today - timedelta(days=365)
    last_30_days = today - timedelta(days=30)

    # ─── Annotate each variant with its latest snapshot ─────────────────────────
    latest_snapshot = (
        InventorySnapshot.objects.filter(product_variant=OuterRef("pk"))
        .order_by("-date")
        .values("inventory_count")[:1]
    )

    variants_qs = ProductVariant.objects.annotate(
        latest_inventory=Coalesce(Subquery(latest_snapshot), 0)
    )

    # ─── Build product queryset ─────────────────────────────────────────────────
    products_qs = (
        Product.objects.all()
        .prefetch_related(
            Prefetch(
                "variants", queryset=variants_qs, to_attr="variants_with_inventory"
            )
        )
        .annotate(variant_count=Count("variants", distinct=True))
    )

    if type_filter:
        products_qs = products_qs.filter(type=type_filter)

    if style_filter:
        products_qs = products_qs.filter(style=style_filter)

    if age_filter:
        products_qs = products_qs.filter(age=age_filter)

<<<<<<< HEAD
    if group_filters:
        products_qs = products_qs.filter(groups__id__in=group_filters).distinct()

    if series_filters:
        products_qs = products_qs.filter(series__id__in=series_filters).distinct()
=======

    if group_filter:
        products_qs = products_qs.filter(groups__id=group_filter).distinct()

    if series_filter:
        products_qs = products_qs.filter(series__id=series_filter).distinct()
>>>>>>> c67ed479

    if not show_retired:
        products_qs = products_qs.filter(decommissioned=False)

    products = list(products_qs)

    # ─── Compute per‐product stats ───────────────────────────────────────────────
    SIZE_ORDER = {
        code: idx for idx, (code, _) in enumerate(ProductVariant.SIZE_CHOICES)
    }

    for product in products:
        # sort variants by size
        product.variants_with_inventory.sort(key=lambda v: SIZE_ORDER.get(v.size, 9999))

        # total inventory
        product.total_inventory = sum(
            v.latest_inventory for v in product.variants_with_inventory
        )

        # sales aggregates
        total_sales = 0
        total_sales_value = Decimal("0.00")
        sales_12 = 0
        sales_30 = 0

        for v in product.variants_with_inventory:
            total_sales += v.sales.aggregate(total=Coalesce(Sum("sold_quantity"), 0))[
                "total"
            ]
            total_sales_value += v.sales.aggregate(
                total=Coalesce(Sum("sold_value"), Decimal("0.00"))
            )["total"]
            sales_12 += v.sales.filter(date__gte=last_12_months).aggregate(
                total=Coalesce(Sum("sold_quantity"), 0)
            )["total"]
            sales_30 += v.sales.filter(date__gte=last_30_days).aggregate(
                total=Coalesce(Sum("sold_quantity"), 0)
            )["total"]

        product.total_sales = total_sales
        product.total_sales_value = total_sales_value
        product.sales_last_12_months = sales_12
        product.sales_last_30_days = sales_30
        product.sales_speed_12_months = sales_12 / 12 if sales_12 else 0
        product.sales_speed_30_days = sales_30

        # last order info
        last_item = (
            OrderItem.objects.filter(product_variant__product=product)
            .order_by("-order__order_date")
            .first()
        )

        if last_item:
            order_items = OrderItem.objects.filter(
                product_variant__product=product, order=last_item.order
            )
            cost = order_items.aggregate(
                total_cost=Coalesce(
                    Sum(
                        ExpressionWrapper(
                            F("item_cost_price") * F("quantity"),
                            output_field=DecimalField(),
                        )
                    ),
                    Decimal("0.00"),
                )
            )["total_cost"] or Decimal("0.00")
            product.last_order_cost = cost

            delivered = all(i.date_arrived for i in order_items)
            if delivered:
                product.last_order_date = order_items.first().date_arrived
                product.last_order_label = "Last Order"
            else:
                product.last_order_date = None
                product.last_order_label = "On Order"

            product.last_order_qty = order_items.aggregate(
                total=Coalesce(Sum("quantity"), 0)
            )["total"]
        else:
            product.last_order_cost = Decimal("0.00")
            product.last_order_date = None
            product.last_order_qty = 0
            product.last_order_label = ""

        product.profit = product.total_sales_value - product.last_order_cost

    # ───  Apply zero‐inventory filter if requested ──────────────────────────────
    if zero_inventory:
        products = [p for p in products if p.total_inventory == 0]

    # ─── Prepare context & render ───────────────────────────────────────────────
    view_mode = request.GET.get("view_mode", "list")

    context = {
        "products": products,
        "show_retired": show_retired,
        "type_filter": type_filter,
        "style_filter": style_filter,
        "age_filter": age_filter,
<<<<<<< HEAD
        "group_filters": group_filters,
        "series_filters": series_filters,
=======
        "group_filter": group_filter,
        "series_filter": series_filter,
>>>>>>> c67ed479
        "zero_inventory": zero_inventory,
        "type_choices": PRODUCT_TYPE_CHOICES,
        "style_choices": PRODUCT_STYLE_CHOICES,
        "age_choices": PRODUCT_AGE_CHOICES,
        "group_choices": Group.objects.all(),
        "series_choices": Series.objects.all(),
        "view_mode": view_mode,
    }

    # optional groupings (discounted/current/on‐order)
    STYLE_ORDER = {"gi": 0, "ng": 1, "ap": 2, "ac": 3}

    def _style_key(prod):
        return STYLE_ORDER.get(prod.style, 99)

    discounted_products = sorted(
        [p for p in products if getattr(p, "discounted", False)], key=_style_key
    )
    current_products = sorted(
        [
            p
            for p in products
            if not getattr(p, "discounted", False)
            and not getattr(p, "decommissioned", False)
            and p.total_inventory > 0
        ],
        key=_style_key,
    )
    on_order_products = sorted(
        [
            p
            for p in products
            if p.last_order_label == "On Order"
            and p.last_order_qty
            and p.total_inventory == 0
        ],
        key=_style_key,
    )
<<<<<<< HEAD

    context.update(
        {
            "discounted_products": discounted_products,
            "current_products": current_products,
            "on_order_products": on_order_products,
            "discounted_count": len(discounted_products),
            "current_count": len(current_products),
            "on_order_count": len(on_order_products),
            "discounted_stock": sum(p.total_inventory for p in discounted_products),
            "current_stock": sum(p.total_inventory for p in current_products),
            "on_order_stock": sum(p.last_order_qty or 0 for p in on_order_products),
=======

    context.update(
        {
            "discounted_products": discounted_products,
            "current_products": current_products,
            "on_order_products": on_order_products,
            "discounted_count": len(discounted_products),
            "current_count": len(current_products),
            "on_order_count": len(on_order_products),
            "discounted_stock": sum(p.total_inventory for p in discounted_products),
            "current_stock": sum(p.total_inventory for p in current_products),
            "on_order_stock": sum(p.last_order_qty or 0 for p in on_order_products),

>>>>>>> c67ed479
        }
    )

    return render(request, "inventory/product_list.html", context)


def product_detail(request, product_id):
    """
    Render the product detail page.
    Delegates safe stock, variant projection, and sales aggregation to helpers.
    """
    # Fetch product
    product = get_object_or_404(Product, id=product_id)

    # Annotate variants with latest inventory snapshot
    latest_snapshot_sq = (
        InventorySnapshot.objects.filter(product_variant=OuterRef("pk"))
        .order_by("-date")
        .values("inventory_count")[:1]
    )
    variants = ProductVariant.objects.filter(product=product).annotate(
        latest_inventory=Coalesce(
            Subquery(latest_snapshot_sq), Value(0), output_field=IntegerField()
        )
    )

    # Compute all data via helpers
    safe_stock = compute_safe_stock(variants)
    threshold_value = safe_stock["product_safe_summary"]["avg_speed"] * 2
    variant_proj = compute_variant_projection(variants)
    sales_data = get_product_sales_data(product)

    # ——— ACTUAL DATA FOR INVENTORY CHART ————————
    today = datetime.today().date()
    twelve_months_ago = today - relativedelta(months=12)
    snaps = InventorySnapshot.objects.filter(
        product_variant__product=product, date__gte=twelve_months_ago
    ).order_by("date")

    by_date = defaultdict(int)
    for s in snaps:
        by_date[s.date] += s.inventory_count

    # Format for Chart.js time-series
    actual_data = [{"x": d.isoformat(), "y": by_date[d]} for d in sorted(by_date)]

    # Suppose `safe_stock['safe_stock_data']` is a list of dicts from compute_safe_stock
    # each with 'variant_code', 'current_stock', and 'avg_speed'.
    initial = {
        row["variant_code"]: row["current_stock"]
        for row in safe_stock["safe_stock_data"]
    }
    speeds = {
        row["variant_code"]: row["avg_speed"] for row in safe_stock["safe_stock_data"]
    }

    if snaps:
        last_snapshot_date = snaps.last().date
    else:
        # fallback to the start of the 12-month window
        last_snapshot_date = twelve_months_ago

    # Preload all future-order quantities per variant per month:
    future_orders = defaultdict(lambda: defaultdict(int))
    for oi in OrderItem.objects.filter(
        product_variant__product=product, date_expected__gt=last_snapshot_date
    ):
        month = oi.date_expected.replace(day=1)
        future_orders[month][oi.product_variant.variant_code] += oi.quantity

    # Now simulate month-by-month
    cursor = last_snapshot_date.replace(day=1)
    forecast_data = [{"x": cursor.isoformat(), "y": sum(initial.values())}]

    for i in range(1, 13):
        cursor = cursor + relativedelta(months=1)
        # subtract sales
        for code, speed in speeds.items():
            if initial[code] > 0:
                initial[code] = max(initial[code] - speed, 0)
        # add any restocks arriving that month
        for code, qty in future_orders.get(cursor, {}).items():
            initial[code] = initial.get(code, 0) + qty
        # record total
        running = sum(initial.values())
        forecast_data.append({"x": cursor.isoformat(), "y": running})

    prod_score = calculate_dynamic_product_score(variants, _simplify_type)
    health = compute_product_health(product, variants, _simplify_type)

    # — Fetch and group all OrderItems for this product —
    all_items = (
        OrderItem.objects.filter(product_variant__product=product)
        .select_related("order")
        .order_by("-order__order_date")
    )
    orders_map = defaultdict(list)
    for item in all_items:
        orders_map[item.order.id].append(item)

    # — Current on-hand inventory across all variants —
    current_inventory = sum(v.latest_inventory for v in variants)

    # — Lifetime sales totals for this product —
    lifetime = Sale.objects.filter(variant__product=product).aggregate(
        sold_qty=Coalesce(Sum("sold_quantity"), 0),
        sold_val=Coalesce(Sum("sold_value"), Decimal("0.00")),
    )
    lifetime_sold_qty = lifetime["sold_qty"]
    lifetime_sold_val = lifetime["sold_val"]

    # — Lifetime cost of every order you’ve placed —
    total_order_cost = sum(i.quantity * i.item_cost_price for i in all_items)
    lifetime_profit = lifetime_sold_val - total_order_cost

    # — Build per-order rows (only date/qty/cost here) —
    prev_orders = []
    for items in orders_map.values():
        ord = items[0].order
        qty_ord = sum(i.quantity for i in items)
        delivered = [i for i in items if i.date_arrived]
        qty_del = sum(i.quantity for i in delivered)
        cost_val = sum(i.quantity * i.item_cost_price for i in items)
        date_ord = ord.order_date
        date_deliv = max((i.date_arrived for i in delivered), default=None)

        prev_orders.append(
            {
                "date_ordered": date_ord,
                "date_delivered": date_deliv,
                "qty_ordered": qty_ord,
                "qty_delivered": qty_del,
                "cost_value": cost_val,
            }
        )

    prev_orders.sort(key=lambda x: x["date_ordered"], reverse=True)

    context = {
        "product": product,
        **safe_stock,
        **variant_proj,
        **sales_data,
        "actual_data": json.dumps(actual_data),
        "forecast_data": json.dumps(forecast_data),
        "threshold_value": json.dumps(threshold_value),
        "prod_score": prod_score,
        "health": health,
        "prev_orders": prev_orders,
    }

    # — Now inject all of it into context separately —
    context.update(
        {
            "prev_orders": prev_orders,
            "lifetime_sold_qty": lifetime_sold_qty,
            "lifetime_sold_val": lifetime_sold_val,
            "total_order_cost": total_order_cost,
            "lifetime_profit": lifetime_profit,
            "current_inventory": current_inventory,
        }
    )

    return render(request, "inventory/product_detail.html", context)


def order_list(request):
    # Fetch orders, ordering them by date (most recent first)
    orders = Order.objects.all().order_by("-order_date")

    # Calculate total order value for each order
    for order in orders:
        order.total_value = sum(
            item.item_cost_price * item.quantity for item in order.order_items.all()
        )

    # — Build calendar_data for upcoming four months —
    today = date.today()
    first_day_current = today.replace(day=1)
    start_month = first_day_current + relativedelta(months=1)
    calendar_data = []
    for i in range(4):
        month_start = start_month + relativedelta(months=i)
        month_end = month_start + relativedelta(months=1)
        month_label = month_start.strftime("%B %Y")

        incoming_qs = OrderItem.objects.filter(
            date_expected__gte=month_start, date_expected__lt=month_end
        ).select_related("product_variant__product")

        prod_map = {}
        for oi in incoming_qs:
            prod = oi.product_variant.product
            if prod.id not in prod_map:
                prod_map[prod.id] = {"product": prod, "quantity": 0}
            prod_map[prod.id]["quantity"] += oi.quantity

        calendar_data.append(
            {
                "month_label": month_label,
                "events": list(prod_map.values()),
            }
        )

    context = {
        "orders": orders,
        "calendar_data": calendar_data,
    }
    return render(request, "inventory/order_list.html", context)


def order_detail(request, order_id):
    # Fetch the order and its items in one hit
    order = get_object_or_404(Order, id=order_id)
    order_items = order.order_items.select_related("product_variant__product")

    # Group items by product, track per‐product totals
    grouped_items = {}
    for item in order_items:
        product = item.product_variant.product
        if product not in grouped_items:
            grouped_items[product] = {
                "items": [],
                "total_quantity": 0,
                "total_value": Decimal("0.00"),
            }
        grouped_items[product]["items"].append(item)
        grouped_items[product]["total_quantity"] += item.quantity
        grouped_items[product]["total_value"] += item.item_cost_price * item.quantity

    # Overall totals
    total_value = sum(item.item_cost_price * item.quantity for item in order_items)
    total_items = sum(item.quantity for item in order_items)

    context = {
        "order": order,
        "grouped_items": grouped_items,
        "total_value": total_value,
        "total_items": total_items,
    }
    return render(request, "inventory/order_detail.html", context)


# a small helper to keep (date, change) pairs
Event = namedtuple("Event", ["date", "delta"])


def inventory_snapshots(request):
    today = now().date()

    # ——— Category filter setup —————————————————————————————————————————
    selected_type = request.GET.get("type", "all")
    # grab all available categories for the dropdown
    categories = (
        ProductVariant.objects.values_list("product__type", flat=True)
        .distinct()
        .order_by("product__type")
    )

    # base querysets
    snap_qs = InventorySnapshot.objects.filter(date__lte=today)
    sale_qs = Sale.objects.filter(date__lte=today)
    order_qs = OrderItem.objects.filter(date_arrived__isnull=True)

    if selected_type != "all":
        snap_qs = snap_qs.filter(product_variant__product__type=selected_type)
        sale_qs = sale_qs.filter(variant__product__type=selected_type)
        order_qs = order_qs.filter(product_variant__product__type=selected_type)

    # ——— 1) Build actual_data from snapshots ————————————————————————
    snaps = snap_qs.order_by("date")
    by_date = defaultdict(int)
    for s in snaps:
        by_date[s.date] += s.inventory_count

    actual_data = [{"x": d.isoformat(), "y": by_date[d]} for d in sorted(by_date)]

    # If no snapshots exist, ensure we still have arrays
    if not actual_data:
        last_snapshot_date = today.replace(day=1)
        last_inventory = 0
    else:
        last_snapshot_date = date.fromisoformat(actual_data[-1]["x"])
        last_inventory = actual_data[-1]["y"]

    # ——— 2) Compute average monthly sales over past 6 months ————————
    six_mo_ago = today - relativedelta(months=6)
    total_sold = (
        sale_qs.filter(date__gte=six_mo_ago).aggregate(total=Sum("sold_quantity"))[
            "total"
        ]
        or 0
    )
    avg_monthly = (total_sold / 6) if total_sold else 0

    # ——— 3) Build combined “events” dict keyed by date —————————————
    events = defaultdict(float)

    # 3a) Pro-rata drop from last_snapshot_date → 1st of next month
    dim = calendar.monthrange(last_snapshot_date.year, last_snapshot_date.month)[1]
    next1 = last_snapshot_date.replace(day=1) + relativedelta(months=1)
    days_to_n1 = (next1 - last_snapshot_date).days
    daily_rate = avg_monthly / dim if dim else 0
    events[next1] += -daily_rate * days_to_n1

    # 3b) Fixed –avg_monthly drop on each subsequent 1st for 12 months
    cursor = next1
    for _ in range(1, 13):
        cursor = cursor + relativedelta(months=1)
        mo = cursor.replace(day=1)
        events[mo] += -avg_monthly

    # 3c) Restock bumps on their exact date_expected
    for oi in order_qs.filter(date_expected__gt=last_snapshot_date):
        events[oi.date_expected] += oi.quantity

    # ——— 4) Turn events into a sorted forecast_data list ——————————
    forecast_data = [{"x": last_snapshot_date.isoformat(), "y": round(last_inventory)}]
    running = last_inventory

    for dt in sorted(events):
        running += events[dt]
        forecast_data.append({"x": dt.isoformat(), "y": round(max(running, 0))})

    # ———————— COMPUTATIONS FOR SIZES DATA —————————
    # ——— 1) Compute avg monthly sales per size ——————————————
    six_months_ago = today - relativedelta(months=6)
    sales_by_size = (
        sale_qs.filter(date__gte=six_months_ago)
        .values(size=F("variant__size"))
        .annotate(total_sold=Sum("sold_quantity"))
    )
    avg_monthly_by_size = {row["size"]: row["total_sold"] / 6 for row in sales_by_size}

    # ——— 2) Compute sell-through rate and demand score per size ————
    # need stock at last snapshot date
    stock_on_last = (
        snap_qs.filter(date=last_snapshot_date)
        .values(size=F("product_variant__size"))
        .annotate(current_stock=Sum("inventory_count"))
    )
    stock_map = {r["size"]: r["current_stock"] for r in stock_on_last}

    scores = {}
    for size, sold_avg in avg_monthly_by_size.items():
        S = sold_avg * 6  # total sold
        E = stock_map.get(size, 0)
        R = 1.0 if (S + E) == 0 else S / (S + E)
        scores[size] = S * R  # demand score

    # ——— 3) Determine high/low threshold ————————————————
    median_score = statistics.median(scores.values()) if scores else 0
    indicators = {
        size: ("High demand" if score >= median_score else "Low demand")
        for size, score in scores.items()
    }

    # ——— 4) Build the “ideal mix” percentages —————————————————
    total_avg = sum(avg_monthly_by_size.values()) or 1
    ideal_pct = {
        size: (avg_monthly_by_size[size] / total_avg) * 100
        for size in avg_monthly_by_size
    }

    # ——— 5) Prepare datasets for Chart.js ———————————————
    # assign a color per size (pick whatever you like)
    color_map = {
        "XS": "#ef9a9a",
        "S": "#f48fb1",
        "M": "#ce93d8",
        "L": "#90caf9",
        "XL": "#80deea",
        "XXL": "#b0bec5",
    }

    # ——— after computing avg_monthly_by_size, scores, etc. —————
    size_order = ["XS", "S", "M", "L", "XL", "XXL"]

    size_mix = calculate_size_order_mix(category=selected_type, months=6)
    print(size_mix)

    # ——— 5) Render template —————————————————————————————————————
    return render(
        request,
        "inventory/inventory_snapshots.html",
        {
            "categories": categories,
            "selected_type": selected_type,
            "actual_data": json.dumps(actual_data),
            "forecast_data": json.dumps(forecast_data),
            "size_mix": size_mix,
        },
    )


def returns(request):
    # ——————————————————————————————————————————————
    # 1) Last-12-months Sales vs Returns series
    # ——————————————————————————————————————————————
    today = date.today()
    labels, monthly_sales, monthly_returns = [], [], []

    for i in range(12):
        # compute the start and end of each month
        month_start = (today - relativedelta(months=11 - i)).replace(day=1)
        next_month = month_start + relativedelta(months=1)

        # aggregate sold_value and return_value
        sales_total = (
            Sale.objects.filter(date__gte=month_start, date__lt=next_month).aggregate(
                total=Sum("sold_value")
            )["total"]
            or 0
        )
        returns_total = (
            Sale.objects.filter(date__gte=month_start, date__lt=next_month).aggregate(
                total=Sum("return_value")
            )["total"]
            or 0
        )

        labels.append(month_start.strftime("%b %Y"))
        monthly_sales.append(float(sales_total))
        monthly_returns.append(float(returns_total))

    # ——————————————————————————————————————————————
    # 2) Per-Product return-rate calculations
    #    return_rate = total_return_quantity / total_sold_quantity
    # ——————————————————————————————————————————————
    product_stats = (
        Sale.objects.values("variant__product__id", "variant__product__product_name")
        .annotate(
            total_sold=Sum("sold_quantity"), total_returned=Sum("return_quantity")
        )
        .exclude(total_sold=0)  # avoid division by zero
        .annotate(
            return_rate=ExpressionWrapper(
                F("total_returned") * 1.0 / F("total_sold"), output_field=FloatField()
            )
        )
    )

    # overall average of those per-product rates
    avg_rate = product_stats.aggregate(avg=Avg("return_rate"))["avg"] or 0

    # top 10 products by return_rate
    top_ten = product_stats.order_by("-return_rate")[:10]

    # build list of dicts for the template
    top_products = [
        {
            "id": item["variant__product__id"],
            "name": item["variant__product__product_name"],
            "sold_qty": item["total_sold"],
            "returned_qty": item["total_returned"],
            "return_rate": round(item["return_rate"] * 100, 2),  # as %
        }
        for item in top_ten
    ]

    context = {
        # existing context
        "returns": Sale.objects.filter(return_quantity__gt=0)
        .select_related("variant__product")
        .order_by("-date"),
        "monthly_labels": json.dumps(labels),
        "monthly_sales": json.dumps(monthly_sales),
        "monthly_returns": json.dumps(monthly_returns),
        # new context for return-rate
        "average_return_rate": round(avg_rate * 100, 2),  # e.g. “3.45”
        "top_products": top_products,
    }

    return render(request, "inventory/returns.html", context)<|MERGE_RESOLUTION|>--- conflicted
+++ resolved
@@ -586,13 +586,9 @@
     type_filter = request.GET.get("type_filter", None)
     style_filter = request.GET.get("style_filter", None)
     age_filter = request.GET.get("age_filter", None)
-<<<<<<< HEAD
     group_filters = [gid for gid in request.GET.getlist("group_filter") if gid]
     series_filters = [sid for sid in request.GET.getlist("series_filter") if sid]
-=======
-    group_filter = request.GET.get("group_filter", None)
-    series_filter = request.GET.get("series_filter", None)
->>>>>>> c67ed479
+
     zero_inventory = request.GET.get("zero_inventory", "false").lower() == "true"
 
     # ─── Date ranges ────────────────────────────────────────────────────────────
@@ -631,20 +627,12 @@
     if age_filter:
         products_qs = products_qs.filter(age=age_filter)
 
-<<<<<<< HEAD
     if group_filters:
         products_qs = products_qs.filter(groups__id__in=group_filters).distinct()
 
     if series_filters:
         products_qs = products_qs.filter(series__id__in=series_filters).distinct()
-=======
-
-    if group_filter:
-        products_qs = products_qs.filter(groups__id=group_filter).distinct()
-
-    if series_filter:
-        products_qs = products_qs.filter(series__id=series_filter).distinct()
->>>>>>> c67ed479
+
 
     if not show_retired:
         products_qs = products_qs.filter(decommissioned=False)
@@ -748,13 +736,8 @@
         "type_filter": type_filter,
         "style_filter": style_filter,
         "age_filter": age_filter,
-<<<<<<< HEAD
         "group_filters": group_filters,
         "series_filters": series_filters,
-=======
-        "group_filter": group_filter,
-        "series_filter": series_filter,
->>>>>>> c67ed479
         "zero_inventory": zero_inventory,
         "type_choices": PRODUCT_TYPE_CHOICES,
         "style_choices": PRODUCT_STYLE_CHOICES,
@@ -793,7 +776,6 @@
         ],
         key=_style_key,
     )
-<<<<<<< HEAD
 
     context.update(
         {
@@ -806,21 +788,6 @@
             "discounted_stock": sum(p.total_inventory for p in discounted_products),
             "current_stock": sum(p.total_inventory for p in current_products),
             "on_order_stock": sum(p.last_order_qty or 0 for p in on_order_products),
-=======
-
-    context.update(
-        {
-            "discounted_products": discounted_products,
-            "current_products": current_products,
-            "on_order_products": on_order_products,
-            "discounted_count": len(discounted_products),
-            "current_count": len(current_products),
-            "on_order_count": len(on_order_products),
-            "discounted_stock": sum(p.total_inventory for p in discounted_products),
-            "current_stock": sum(p.total_inventory for p in current_products),
-            "on_order_stock": sum(p.last_order_qty or 0 for p in on_order_products),
-
->>>>>>> c67ed479
         }
     )
 
