from datetime import datetime, date, timedelta
from django.utils.timezone import now
from dateutil.relativedelta import relativedelta
import json
from collections import defaultdict, namedtuple, OrderedDict
import calendar
import statistics
import math
from urllib.parse import urlencode
import logging

logger = logging.getLogger(__name__)


from decimal import Decimal

from django.shortcuts import render, get_object_or_404
from django.db import models
from django.db.models import (
    Count,
    F,
    Q,
    Sum,
    Subquery,
    OuterRef,
    Value,
    IntegerField,
    DecimalField,
    Prefetch,
    FloatField,
    ExpressionWrapper,
    Avg,
)
from django.db.models.functions import Coalesce
from django.http import HttpResponse
from django.db.models.functions import TruncMonth

from .models import (
    Product,
    ProductVariant,
    InventorySnapshot,
    Sale,
    Order,
    OrderItem,
    Group,
    Series,
    PRODUCT_TYPE_CHOICES,
    PRODUCT_STYLE_CHOICES,
    PRODUCT_AGE_CHOICES,
)
from .utils import (
    calculate_size_order_mix,
    compute_safe_stock,
    SIZE_ORDER,
    compute_variant_projection,
    compute_sales_aggregates,
    get_product_sales_data,
    calculate_estimated_inventory_sales_value,
    calculate_on_paper_inventory_value,
    compute_inventory_health_scores,
    get_product_health_metrics,
    calculate_dynamic_product_score,
    compute_product_health,
    get_low_stock_products,
)


# used in 'home' view
CATEGORY_COLOR_MAP = {
    "gi": "#43a047",  # Green
    "rg": "#1e88e5",  # Blue
    "dk": "#fb8c00",  # Orange
    "other": "#9e9e9e",  # Grey
}


# — Helper to bucket types into our four categories —
def _simplify_type(type_code):
    tc = (type_code or "").lower()
    if tc == "gi":
        return "gi"
    elif "rashguard" in tc or "rg" in tc:
        return "rg"
    elif "shorts" in tc or tc == "dk":
        return "dk"
    return "other"


def home(request):
    # — Determining last month's date range —
    today = date.today()
    first_day_current = today.replace(day=1)
    last_day_previous = first_day_current - timedelta(days=1)
    first_day_previous = last_day_previous.replace(day=1)

    # — Sales for last month —
    sales_last_month = Sale.objects.filter(
        date__range=(first_day_previous, last_day_previous)
    )

    # — Aggregate item counts by category —
    category_totals = defaultdict(int)
    for sale in sales_last_month.select_related("variant__product"):
        if sale.variant:
            cat = _simplify_type(sale.variant.product.type)
            category_totals[cat] += sale.sold_quantity or 0

    # — Prepare ordered donut data —
    ordered_labels, ordered_values, ordered_colors = [], [], []
    for key, color in CATEGORY_COLOR_MAP.items():
        ordered_labels.append(key)
        ordered_values.append(category_totals.get(key, 0))
        ordered_colors.append(color)
    total_items_sold = sum(ordered_values)

    # — Build 12-month revenue line chart data —
    monthly_labels, monthly_sales, monthly_sales_last_year = [], [], []
    for i in range(12):
        this_month = (today - relativedelta(months=11 - i)).replace(day=1)
        next_month = this_month + relativedelta(months=1)

        rev = (
            Sale.objects.filter(date__gte=this_month, date__lt=next_month).aggregate(
                total=Sum("sold_value")
            )["total"]
            or 0
        )
        last_year_month = this_month - relativedelta(years=1)
        rev_last = (
            Sale.objects.filter(
                date__gte=last_year_month,
                date__lt=last_year_month + relativedelta(months=1),
            ).aggregate(total=Sum("sold_value"))["total"]
            or 0
        )

        monthly_labels.append(this_month.strftime("%b %Y"))
        monthly_sales.append(float(rev))
        monthly_sales_last_year.append(float(rev_last))

    last_month_name = first_day_previous.strftime("%B %Y")

    # — Summary card totals —
    total_sales = (
        sales_last_month.aggregate(total_sold_value=Sum("sold_value"))[
            "total_sold_value"
        ]
        or 0
    )
    total_returns = (
        sales_last_month.aggregate(total_return_value=Sum("return_value"))[
            "total_return_value"
        ]
        or 0
    )
    net_sales = total_sales - total_returns

    # — Inventory Overview Stats —
    latest_cost_qs = (
        OrderItem.objects.filter(
            product_variant=OuterRef("pk"), date_arrived__isnull=False
        )
        .order_by("-date_arrived")
        .values("item_cost_price")[:1]
    )

    avg_cost_qs = (
        OrderItem.objects.filter(product_variant=OuterRef("pk"))
        .values("product_variant")
        .annotate(avg_price=Avg("item_cost_price"))
        .values("avg_price")[:1]
    )

    variants = ProductVariant.objects.annotate(
        latest_inventory=Coalesce(
            Subquery(
                InventorySnapshot.objects.filter(product_variant=OuterRef("pk"))
                .order_by("-date")
                .values("inventory_count")[:1]
            ),
            Value(0),
        ),
        unit_cost=Coalesce(
            Subquery(latest_cost_qs),  # 1) real last-arrived cost
            Subquery(avg_cost_qs),  # 2) historical average cost
            ExpressionWrapper(
                F("product__retail_price")
                * Value(Decimal("0.5")),  # 3) half of retail price
                output_field=DecimalField(),
            ),
            Value(Decimal("0.00")),
        ),
    )

    inventory_count = variants.aggregate(total=Sum("latest_inventory"))["total"] or 0
    inventory_value = (
        variants.aggregate(
            total=Sum(
                ExpressionWrapper(
                    F("latest_inventory") * F("unit_cost"), output_field=DecimalField()
                )
            )
        )["total"]
        or 0
    )

    incoming = OrderItem.objects.filter(
        date_expected__gte=today, date_arrived__isnull=True
    )
    on_order_count = incoming.aggregate(total=Sum("quantity"))["total"] or 0
    on_order_value = (
        incoming.aggregate(
            total=Sum(
                ExpressionWrapper(
                    F("quantity") * F("item_cost_price"), output_field=DecimalField()
                )
            )
        )["total"]
        or 0
    )

    context = {
        # Summary cards
        "total_sales": total_sales,
        "total_returns": total_returns,
        "net_sales": net_sales,
        # Revenue chart data
        "last_month_name": last_month_name,
        "monthly_labels": json.dumps(monthly_labels),
        "monthly_sales": json.dumps(monthly_sales),
        "monthly_sales_last_year": json.dumps(monthly_sales_last_year),
        # Category donut data
        "total_items_sold": total_items_sold,
        "category_labels": json.dumps(ordered_labels),
        "category_values": json.dumps(ordered_values),
        "category_colors": json.dumps(ordered_colors),
        # Inventory overview
        "inventory_count": inventory_count,
        "inventory_value": inventory_value,
        "on_order_count": on_order_count,
        "on_order_value": on_order_value,
    }

    # Compute estimated sales‐value of stock
    est_sales_value = calculate_estimated_inventory_sales_value(
        variants, _simplify_type  # pass your bucket-func in
    )
    on_paper_value = calculate_on_paper_inventory_value(variants)

    context.update(
        {
            "estimated_inventory_sales_value": est_sales_value,
            "on_paper_value": on_paper_value,
        }
    )

    low_stock_variants = get_low_stock_products(
        ProductVariant.objects.select_related("product").all()
    )
    grouped = defaultdict(list)
    for v in low_stock_variants:
        grouped[v.product].append(v)
<<<<<<< HEAD
    # Convert to a regular dict so Django templates can iterate over .items
    context["low_stock_by_product"] = dict(grouped)
=======
    context["low_stock_by_product"] = grouped
>>>>>>> cfe8b10e

    return render(request, "inventory/home.html", context)


def dashboard(request):
    today = date.today()
    # Calculate last month's date range.
    first_day_this_month = today.replace(day=1)
    last_day_previous = first_day_this_month - timedelta(days=1)
    first_day_last_month = last_day_previous.replace(day=1)

    # Calculate the last 3 full months range.
    first_day_last_3_months = (first_day_this_month - relativedelta(months=3)).replace(
        day=1
    )
    # Calculate the last 12 months range.
    one_year_ago = today - relativedelta(months=12)

    # 1. Aggregate sales by variant type for last month.
    sales_by_type_qs = (
        Sale.objects.filter(date__range=(first_day_last_month, last_day_previous))
        .values("variant__product__type")
        .annotate(total_sold=Sum("sold_quantity"))
    )
    sales_by_type = {
        item["variant__product__type"]: item["total_sold"] for item in sales_by_type_qs
    }

    # 2. Aggregate sales for the last 3 months.
    sales_3m_qs = (
        Sale.objects.filter(date__range=(first_day_last_3_months, last_day_previous))
        .values("variant__product__type")
        .annotate(total_sold=Sum("sold_quantity"))
    )
    sales_3m_by_type = {
        item["variant__product__type"]: item["total_sold"] for item in sales_3m_qs
    }

    # 3. Aggregate sales for the last 12 months.
    sales_12_qs = (
        Sale.objects.filter(date__gte=one_year_ago)
        .values("variant__product__type")
        .annotate(total_sold=Sum("sold_quantity"))
    )
    sales_12_by_type = {
        item["variant__product__type"]: item["total_sold"] for item in sales_12_qs
    }

    # 4. Annotate each ProductVariant with its latest inventory.
    latest_snapshot_subquery = (
        InventorySnapshot.objects.filter(product_variant=OuterRef("pk"))
        .order_by("-date")
        .values("inventory_count")[:1]
    )
    variants = ProductVariant.objects.annotate(
        latest_inventory=Coalesce(Subquery(latest_snapshot_subquery), 0)
    )

    # 5. Calculate current stock by type.
    stock_by_type_qs = variants.values("product__type").annotate(
        total_stock=Sum("latest_inventory")
    )
    stock_by_type = {
        item["product__type"]: item["total_stock"] for item in stock_by_type_qs
    }

    # 6. Aggregate items on order by variant type.
    orders_qs = (
        OrderItem.objects.filter(date_expected__gte=first_day_this_month)
        .values("product_variant__product__type")
        .annotate(total_order=Sum("quantity"))
    )
    orders_by_type = {
        item["product_variant__product__type"]: item["total_order"]
        for item in orders_qs
    }

    # 7. Define allowed categories.
    allowed = {
        "gi": "Gi",
        "rg": "Rashguard",
        "dk": "Shorts",
        "ck": "Spats",
        "bt": "Belts",
    }

    # Helper function: Build product breakdown for a given filter expression.
    def get_product_breakdown(filter_expr):
        qs = (
            ProductVariant.objects.annotate(
                latest_inventory=Coalesce(Subquery(latest_snapshot_subquery), 0)
            )
            .filter(filter_expr, sales__date__gte=first_day_last_3_months)
            .distinct()
        )
        products_dict = {}
        for variant in qs:
            key = variant.product_id
            if key not in products_dict:
                products_dict[key] = {
                    "product_id": key,
                    "product_name": variant.product.product_name,
                    "last_month_sales": 0,
                    "sales_3m": 0,
                    "current_stock": 0,
                }
            variant_last_month_sales = variant.sales.filter(
                date__range=(first_day_last_month, last_day_previous)
            ).aggregate(total=Coalesce(Sum("sold_quantity"), 0))["total"]
            variant_3m_sales = variant.sales.filter(
                date__range=(first_day_last_3_months, last_day_previous)
            ).aggregate(total=Coalesce(Sum("sold_quantity"), 0))["total"]
            products_dict[key]["last_month_sales"] += variant_last_month_sales
            products_dict[key]["sales_3m"] += variant_3m_sales
            products_dict[key]["current_stock"] += variant.latest_inventory
        products_list = []
        for prod in products_dict.values():
            if prod["last_month_sales"] > 0:
                products_list.append(
                    {
                        "product_id": prod["product_id"],
                        "product_name": prod["product_name"],
                        "last_month_sales": prod["last_month_sales"],
                        "avg_sales": prod["sales_3m"] / 3,
                        "current_stock": prod["current_stock"],
                    }
                )
        products_list.sort(key=lambda x: x["last_month_sales"], reverse=True)
        return products_list

    # 8. Build category data for allowed types.
    categories = []
    for type_code, label in allowed.items():
        lm_sales = sales_by_type.get(type_code, 0)
        total_12 = sales_12_by_type.get(type_code, 0)
        avg_12 = total_12 / 12.0
        total_3 = sales_3m_by_type.get(type_code, 0)
        avg_3 = total_3 / 3.0
        cat_stock = stock_by_type.get(type_code, 0)
        orders = orders_by_type.get(type_code, 0)
        products_list = get_product_breakdown(Q(type=type_code))
        categories.append(
            {
                "type_code": type_code,
                "label": label,
                "stock": cat_stock,
                "last_month_sales": lm_sales,
                "avg_sales_12": avg_12,
                "avg_sales_3": avg_3,
                "items_on_order": orders,
                "products": products_list,
            }
        )

    # 9. Build category data for "Others" (types not in allowed).
    others_sales_last = sum(
        sales for key, sales in sales_by_type.items() if key not in allowed
    )
    others_sales_12 = sum(
        sales for key, sales in sales_12_by_type.items() if key not in allowed
    )
    others_avg_12 = others_sales_12 / 12.0
    others_sales_3 = sum(
        sales for key, sales in sales_3m_by_type.items() if key not in allowed
    )
    others_avg_3 = others_sales_3 / 3.0
    others_stock = sum(
        stock for key, stock in stock_by_type.items() if key not in allowed
    )
    others_orders = sum(
        orders for key, orders in orders_by_type.items() if key not in allowed
    )
    categories.append(
        {
            "type_code": "others",
            "label": "Others",
            "stock": others_stock,
            "last_month_sales": others_sales_last,
            "avg_sales_12": others_avg_12,
            "avg_sales_3": others_avg_3,
            "items_on_order": others_orders,
            "products": get_product_breakdown(~Q(type__in=list(allowed.keys()))),
        }
    )

    # --- PREVIOUS CODE (Charts, Top-Selling, etc.) ---
    # Normalize today to first of month for chart projections.
    chart_today = datetime.today().replace(day=1)
    next_12_months = [chart_today + relativedelta(months=i) for i in range(13)]

    # Stock Projection Chart Data
    stock_chart_data = {
        "months": [month.strftime("%b %Y") for month in next_12_months],
        "variant_lines": [],
    }
    historic_sales_data = {}
    for v in ProductVariant.objects.all():
        snapshot = (
            InventorySnapshot.objects.filter(product_variant=v)
            .order_by("-date")
            .values("inventory_count")
            .first()
        )
        current_stock = snapshot["inventory_count"] if snapshot else 0
        six_months_ago = datetime.today() - relativedelta(months=6)
        total_sales_last_6 = (
            v.sales.filter(date__gte=six_months_ago).aggregate(
                total_sold=Sum("sold_quantity")
            )["total_sold"]
            or 0
        )
        sales_speed = total_sales_last_6 / 6
        order_items = v.order_items.filter(date_expected__gte=chart_today).values(
            "date_expected", "quantity"
        )
        restocks = {}
        for item in order_items:
            restock_month = item["date_expected"].replace(day=1)
            restocks[restock_month] = restocks.get(restock_month, 0) + item["quantity"]
        stock_levels = [current_stock]
        for i in range(1, 13):
            projected = stock_levels[-1] - sales_speed
            month = (chart_today + relativedelta(months=i)).date()
            if month in restocks:
                projected += restocks[month]
            stock_levels.append(max(projected, 0))
        stock_chart_data["variant_lines"].append(
            {
                "variant_name": v.variant_code,
                "stock_levels": stock_levels,
            }
        )

        sales = (
            v.sales.filter(date__gte=one_year_ago)
            .annotate(month=TruncMonth("date"))
            .values("month")
            .annotate(total_quantity=Sum("sold_quantity"))
            .order_by("month")
        )
        for sale in sales:
            m = sale["month"].strftime("%Y-%m")
            if m not in historic_sales_data:
                historic_sales_data[m] = {}
            historic_sales_data[m][v.variant_code] = sale["total_quantity"]

    sorted_months = sorted(historic_sales_data.keys())
    historic_chart_data = {"months": sorted_months, "datasets": []}
    for v in ProductVariant.objects.all():
        variant_sales = [
            historic_sales_data.get(m, {}).get(v.variant_code, 0) for m in sorted_months
        ]
        historic_chart_data["datasets"].append(
            {
                "label": v.variant_code,
                "data": variant_sales,
            }
        )

    # Top-Selling Analysis (80/20)
    top_selling_variants = ProductVariant.objects.annotate(
        total_sales=Sum("sales__sold_quantity", filter=Q(sales__date__gte=one_year_ago))
    ).order_by("-total_sales")
    total_sales_all_variants = sum(v.total_sales or 0 for v in top_selling_variants)
    cumulative_sales = 0
    top_80_percent_variants = []
    for v in top_selling_variants:
        cumulative_sales += v.total_sales or 0
        top_80_percent_variants.append(v)
        if cumulative_sales >= 0.8 * total_sales_all_variants:
            break

    top_selling_sizes = (
        ProductVariant.objects.filter(size__isnull=False)
        .values("size")
        .annotate(
            total_sales=Sum(
                "sales__sold_quantity", filter=Q(sales__date__gte=one_year_ago)
            )
        )
        .order_by("-total_sales")
    )
    total_sales_sizes = sum((s["total_sales"] or 0) for s in top_selling_sizes)
    top_selling_sizes = [
        {
            "size": s["size"],
            "total_sales": s["total_sales"] or 0,
            "percentage": (
                round(((s["total_sales"] or 0) / total_sales_sizes) * 100, 2)
                if total_sales_sizes > 0
                else 0
            ),
        }
        for s in top_selling_sizes
    ]

    top_selling_colors = (
        ProductVariant.objects.filter(primary_color__isnull=False)
        .values("primary_color")
        .annotate(
            total_sales=Sum(
                "sales__sold_quantity", filter=Q(sales__date__gte=one_year_ago)
            )
        )
        .order_by("-total_sales")
    )

    context = {
        "categories": categories,
        "labels": json.dumps([month.strftime("%b %Y") for month in next_12_months]),
        "stock_levels": json.dumps(
            [
                sum(variant_stock["stock_levels"])
                for variant_stock in stock_chart_data["variant_lines"]
            ]
        ),
        "stacked_bar_data": json.dumps(
            {
                "labels": [month.strftime("%b %Y") for month in next_12_months],
                "datasets": [],  # (Assume you fill this in similarly if needed)
            }
        ),
        "projected_stock_levels": json.dumps(stock_chart_data),
        "historic_chart_data": json.dumps(historic_chart_data),
        "top_selling_variants": top_80_percent_variants,
        "top_selling_sizes": top_selling_sizes,
        "top_selling_colors": top_selling_colors,
    }

    return render(request, "inventory/dashboard.html", context)


def product_list(request):
    # ─── Filter flags ───────────────────────────────────────────────────────────
    show_retired = request.GET.get("show_retired", "false").lower() == "true"
    type_filter = request.GET.get("type_filter", None)
    style_filter = request.GET.get("style_filter", None)
    age_filter = request.GET.get("age_filter", None)
    group_filters = [gid.strip() for gid in request.GET.getlist("group_filter") if gid]
    series_filters = [sid.strip() for sid in request.GET.getlist("series_filter") if sid]
    zero_inventory = request.GET.get("zero_inventory", "false").lower() == "true"

    # ─── Date ranges ────────────────────────────────────────────────────────────
    today = now().date()
    last_12_months = today - timedelta(days=365)
    last_30_days = today - timedelta(days=30)

    # ─── Annotate each variant with its latest snapshot ─────────────────────────
    latest_snapshot = (
        InventorySnapshot.objects.filter(product_variant=OuterRef("pk"))
        .order_by("-date")
        .values("inventory_count")[:1]
    )

    variants_qs = ProductVariant.objects.annotate(
        latest_inventory=Coalesce(Subquery(latest_snapshot), 0)
    )

    # ─── Build product queryset ─────────────────────────────────────────────────
    products_qs = (
        Product.objects.all()
        .prefetch_related(
            Prefetch(
                "variants", queryset=variants_qs, to_attr="variants_with_inventory"
            )
        )
        .annotate(variant_count=Count("variants", distinct=True))
    )

    if type_filter:
        products_qs = products_qs.filter(type=type_filter)

    if style_filter:
        products_qs = products_qs.filter(style=style_filter)

    if age_filter:
        products_qs = products_qs.filter(age=age_filter)

    if group_filters:
        products_qs = products_qs.filter(groups__id__in=group_filters).distinct()

    if series_filters:
        products_qs = products_qs.filter(series__id__in=series_filters).distinct()

    if not show_retired:
        products_qs = products_qs.filter(decommissioned=False)

    products = list(products_qs)

    # ─── Compute per‐product stats ───────────────────────────────────────────────
    SIZE_ORDER = {
        code: idx for idx, (code, _) in enumerate(ProductVariant.SIZE_CHOICES)
    }

    for product in products:
        # sort variants by size
        product.variants_with_inventory.sort(key=lambda v: SIZE_ORDER.get(v.size, 9999))

        # total inventory
        product.total_inventory = sum(
            v.latest_inventory for v in product.variants_with_inventory
        )

        # sales aggregates
        total_sales = 0
        total_sales_value = Decimal("0.00")
        sales_12 = 0
        sales_30 = 0

        for v in product.variants_with_inventory:
            total_sales += v.sales.aggregate(total=Coalesce(Sum("sold_quantity"), 0))[
                "total"
            ]
            total_sales_value += v.sales.aggregate(
                total=Coalesce(Sum("sold_value"), Decimal("0.00"))
            )["total"]
            sales_12 += v.sales.filter(date__gte=last_12_months).aggregate(
                total=Coalesce(Sum("sold_quantity"), 0)
            )["total"]
            sales_30 += v.sales.filter(date__gte=last_30_days).aggregate(
                total=Coalesce(Sum("sold_quantity"), 0)
            )["total"]

        product.total_sales = total_sales
        product.total_sales_value = total_sales_value
        product.sales_last_12_months = sales_12
        product.sales_last_30_days = sales_30
        product.sales_speed_12_months = sales_12 / 12 if sales_12 else 0
        product.sales_speed_30_days = sales_30

        # last order info
        last_item = (
            OrderItem.objects.filter(product_variant__product=product)
            .order_by("-order__order_date")
            .first()
        )

        if last_item:
            order_items = OrderItem.objects.filter(
                product_variant__product=product, order=last_item.order
            )
            cost = order_items.aggregate(
                total_cost=Coalesce(
                    Sum(
                        ExpressionWrapper(
                            F("item_cost_price") * F("quantity"),
                            output_field=DecimalField(),
                        )
                    ),
                    Decimal("0.00"),
                )
            )["total_cost"] or Decimal("0.00")
            product.last_order_cost = cost

            delivered = all(i.date_arrived for i in order_items)
            if delivered:
                product.last_order_date = order_items.first().date_arrived
                product.last_order_label = "Last Order"
            else:
                product.last_order_date = None
                product.last_order_label = "On Order"

            product.last_order_qty = order_items.aggregate(
                total=Coalesce(Sum("quantity"), 0)
            )["total"]
        else:
            product.last_order_cost = Decimal("0.00")
            product.last_order_date = None
            product.last_order_qty = 0
            product.last_order_label = ""

        product.profit = product.total_sales_value - product.last_order_cost

    # ───  Apply zero‐inventory filter if requested ──────────────────────────────
    if zero_inventory:
        products = [p for p in products if p.total_inventory == 0]

    # ─── Prepare context & render ───────────────────────────────────────────────
    view_mode = request.GET.get("view_mode", "card").strip()


    params = []
    if show_retired:
        params.append(("show_retired", "true"))
    if type_filter:
        params.append(("type_filter", type_filter))
    if style_filter:
        params.append(("style_filter", style_filter))
    if age_filter:
        params.append(("age_filter", age_filter))
    for gid in group_filters:
        params.append(("group_filter", gid))
    for sid in series_filters:
        params.append(("series_filter", sid))
    if zero_inventory:
        params.append(("zero_inventory", "true"))

    list_query = urlencode(params + [("view_mode", "list")])
    card_query = urlencode(params + [("view_mode", "card")])

    context = {
        "products": products,
        "show_retired": show_retired,
        "type_filter": type_filter,
        "style_filter": style_filter,
        "age_filter": age_filter,
        "group_filters": group_filters,
        "series_filters": series_filters,
        "zero_inventory": zero_inventory,
        "type_choices": PRODUCT_TYPE_CHOICES,
        "style_choices": PRODUCT_STYLE_CHOICES,
        "age_choices": PRODUCT_AGE_CHOICES,
        "group_choices": Group.objects.all(),
        "series_choices": Series.objects.all(),
        "view_mode": view_mode,
        "list_query": list_query,
        "card_query": card_query,
    }

    # optional groupings (discounted/current/on‐order)
    STYLE_ORDER = {"gi": 0, "ng": 1, "ap": 2, "ac": 3}

    def _style_key(prod):
        return STYLE_ORDER.get(prod.style, 99)

    discounted_products = sorted(
        [p for p in products if getattr(p, "discounted", False)], key=_style_key
    )
    current_products = sorted(
        [
            p
            for p in products
            if not getattr(p, "discounted", False)
            and not getattr(p, "decommissioned", False)
            and p.total_inventory > 0
        ],
        key=_style_key,
    )
    on_order_products = sorted(
        [
            p
            for p in products
            if p.last_order_label == "On Order"
            and p.last_order_qty
            and p.total_inventory == 0
        ],
        key=_style_key,
    )

    context.update(
        {
            "discounted_products": discounted_products,
            "current_products": current_products,
            "on_order_products": on_order_products,
            "discounted_count": len(discounted_products),
            "current_count": len(current_products),
            "on_order_count": len(on_order_products),
            "discounted_stock": sum(p.total_inventory for p in discounted_products),
            "current_stock": sum(p.total_inventory for p in current_products),
            "on_order_stock": sum(p.last_order_qty or 0 for p in on_order_products),
        }
    )

    return render(request, "inventory/product_list.html", context)


def product_detail(request, product_id):
    """
    Render the product detail page.
    Delegates safe stock, variant projection, and sales aggregation to helpers.
    """
    # Fetch product
    product = get_object_or_404(Product, id=product_id)

    # Annotate variants with latest inventory snapshot
    latest_snapshot_sq = (
        InventorySnapshot.objects.filter(product_variant=OuterRef("pk"))
        .order_by("-date")
        .values("inventory_count")[:1]
    )
    variants = ProductVariant.objects.filter(product=product).annotate(
        latest_inventory=Coalesce(
            Subquery(latest_snapshot_sq), Value(0), output_field=IntegerField()
        )
    )

    # Compute all data via helpers
    safe_stock = compute_safe_stock(variants)
    threshold_value = safe_stock["product_safe_summary"]["avg_speed"] * 2
    variant_proj = compute_variant_projection(variants)
    sales_data = get_product_sales_data(product)

    # ——— ACTUAL DATA FOR INVENTORY CHART ————————
    today = datetime.today().date()
    twelve_months_ago = today - relativedelta(months=12)
    snaps = (
        InventorySnapshot.objects.filter(
            product_variant__product=product, date__gte=twelve_months_ago
        )
        .values("date")
        .annotate(total=Sum("inventory_count"))
        .order_by("date")
    )

    # Format for Chart.js time-series
    actual_data = [
        {"x": row["date"].isoformat(), "y": row["total"]} for row in snaps
    ]

    # Suppose `safe_stock['safe_stock_data']` is a list of dicts from compute_safe_stock
    # each with 'variant_code', 'current_stock', and 'avg_speed'.
    initial = {
        row["variant_code"]: row["current_stock"]
        for row in safe_stock["safe_stock_data"]
    }
    speeds = {
        row["variant_code"]: row["avg_speed"] for row in safe_stock["safe_stock_data"]
    }

    if snaps:
        last_snapshot_date = snaps.last()["date"]
    else:
        # fallback to the start of the 12-month window
        last_snapshot_date = twelve_months_ago

    # Preload all future-order quantities per variant per month using a
    # single grouped query instead of iterating over OrderItems
    future_orders = defaultdict(lambda: defaultdict(int))
    future_qs = (
        OrderItem.objects.filter(
            product_variant__product=product, date_expected__gt=last_snapshot_date
        )
        .annotate(month=TruncMonth("date_expected"))
        .values("product_variant__variant_code", "month")
        .annotate(total_qty=Sum("quantity"))
    )
    for row in future_qs:
        month = row["month"]
        future_orders[month][row["product_variant__variant_code"]] += row["total_qty"]

    # Now simulate month-by-month
    cursor = last_snapshot_date.replace(day=1)
    forecast_data = [{"x": cursor.isoformat(), "y": sum(initial.values())}]

    for i in range(1, 13):
        cursor = cursor + relativedelta(months=1)
        # subtract sales
        for code, speed in speeds.items():
            if initial[code] > 0:
                initial[code] = max(initial[code] - speed, 0)
        # add any restocks arriving that month
        for code, qty in future_orders.get(cursor, {}).items():
            initial[code] = initial.get(code, 0) + qty
        # record total
        running = sum(initial.values())
        forecast_data.append({"x": cursor.isoformat(), "y": running})

    prod_score = calculate_dynamic_product_score(variants, _simplify_type)
    health = compute_product_health(product, variants, _simplify_type)

    # — Fetch and group all OrderItems for this product —
    all_items = (
        OrderItem.objects.filter(product_variant__product=product)
        .select_related("order")
        .order_by("-order__order_date")
    )
    orders_map = defaultdict(list)
    for item in all_items:
        orders_map[item.order.id].append(item)

    # — Current on-hand inventory across all variants —
    current_inventory = sum(v.latest_inventory for v in variants)

    # — Lifetime sales totals for this product —
    lifetime = Sale.objects.filter(variant__product=product).aggregate(
        sold_qty=Coalesce(Sum("sold_quantity"), 0),
        sold_val=Coalesce(Sum("sold_value"), Decimal("0.00")),
    )
    lifetime_sold_qty = lifetime["sold_qty"]
    lifetime_sold_val = lifetime["sold_val"]

    # — Lifetime cost of every order you’ve placed —
    total_order_cost = sum(i.quantity * i.item_cost_price for i in all_items)
    lifetime_profit = lifetime_sold_val - total_order_cost

    # — Build per-order rows (only date/qty/cost here) —
    prev_orders = []
    for items in orders_map.values():
        ord = items[0].order
        qty_ord = sum(i.quantity for i in items)
        delivered = [i for i in items if i.date_arrived]
        qty_del = sum(i.quantity for i in delivered)
        cost_val = sum(i.quantity * i.item_cost_price for i in items)
        date_ord = ord.order_date
        date_deliv = max((i.date_arrived for i in delivered), default=None)

        prev_orders.append(
            {
                "date_ordered": date_ord,
                "date_delivered": date_deliv,
                "qty_ordered": qty_ord,
                "qty_delivered": qty_del,
                "cost_value": cost_val,
            }
        )

    prev_orders.sort(key=lambda x: x["date_ordered"], reverse=True)

    # Consolidate context in one dictionary so each key appears only once
    context = {
        "product": product,
        **safe_stock,
        **variant_proj,
        **sales_data,
        "actual_data": json.dumps(actual_data),
        "forecast_data": json.dumps(forecast_data),
        "threshold_value": json.dumps(threshold_value),
        "prod_score": prod_score,
        "health": health,
        "prev_orders": prev_orders,
        "lifetime_sold_qty": lifetime_sold_qty,
        "lifetime_sold_val": lifetime_sold_val,
        "total_order_cost": total_order_cost,
        "lifetime_profit": lifetime_profit,
        "current_inventory": current_inventory,
    }

    return render(request, "inventory/product_detail.html", context)


def order_list(request):
    # Fetch orders and prefetch related items for efficiency
    orders = (
        Order.objects.all()
        .prefetch_related("order_items")
        .annotate(
            total_value=Coalesce(
                Sum(
                    ExpressionWrapper(
                        F("order_items__item_cost_price")
                        * F("order_items__quantity"),
                        output_field=DecimalField(),
                    )
                ),
                Decimal("0.00"),
            )
        )
        .order_by("-order_date")
    )

    # — Build calendar_data for upcoming four months —
    today = date.today()
    first_day_current = today.replace(day=1)
    start_month = first_day_current + relativedelta(months=1)
    calendar_data = []
    for i in range(4):
        month_start = start_month + relativedelta(months=i)
        month_end = month_start + relativedelta(months=1)
        month_label = month_start.strftime("%B %Y")

        incoming_qs = OrderItem.objects.filter(
            date_expected__gte=month_start, date_expected__lt=month_end
        ).select_related("product_variant__product")

        prod_map = {}
        for oi in incoming_qs:
            prod = oi.product_variant.product
            if prod.id not in prod_map:
                prod_map[prod.id] = {"product": prod, "quantity": 0}
            prod_map[prod.id]["quantity"] += oi.quantity

        calendar_data.append(
            {
                "month_label": month_label,
                "events": list(prod_map.values()),
            }
        )

    context = {
        "orders": orders,
        "calendar_data": calendar_data,
    }
    return render(request, "inventory/order_list.html", context)


def order_detail(request, order_id):
    # Fetch the order and its items in one hit
    order = get_object_or_404(Order, id=order_id)
    order_items = order.order_items.select_related("product_variant__product")

    # Group items by product, track per‐product totals
    grouped_items = {}
    for item in order_items:
        product = item.product_variant.product
        if product not in grouped_items:
            grouped_items[product] = {
                "items": [],
                "total_quantity": 0,
                "total_value": Decimal("0.00"),
            }
        grouped_items[product]["items"].append(item)
        grouped_items[product]["total_quantity"] += item.quantity
        grouped_items[product]["total_value"] += item.item_cost_price * item.quantity

    # Overall totals
    aggregates = order_items.aggregate(
        total_value=Coalesce(
            Sum(
                ExpressionWrapper(
                    F("item_cost_price") * F("quantity"),
                    output_field=DecimalField(),
                )
            ),
            Decimal("0.00"),
        ),
        total_items=Coalesce(Sum("quantity"), 0),
    )
    total_value = aggregates["total_value"]
    total_items = aggregates["total_items"]

    context = {
        "order": order,
        "grouped_items": grouped_items,
        "total_value": total_value,
        "total_items": total_items,
    }
    return render(request, "inventory/order_detail.html", context)


# a small helper to keep (date, change) pairs
Event = namedtuple("Event", ["date", "delta"])


def inventory_snapshots(request):
    today = now().date()

    # ——— Category filter setup —————————————————————————————————————————
    selected_type = request.GET.get("type", "all")
    # grab all available categories for the dropdown
    categories = (
        ProductVariant.objects.values_list("product__type", flat=True)
        .distinct()
        .order_by("product__type")
    )

    # base querysets
    snap_qs = InventorySnapshot.objects.filter(date__lte=today)
    sale_qs = Sale.objects.filter(date__lte=today)
    order_qs = OrderItem.objects.filter(date_arrived__isnull=True)

    if selected_type != "all":
        snap_qs = snap_qs.filter(product_variant__product__type=selected_type)
        sale_qs = sale_qs.filter(variant__product__type=selected_type)
        order_qs = order_qs.filter(product_variant__product__type=selected_type)

    # ——— 1) Build actual_data from snapshots ————————————————————————
    snaps = (
        snap_qs.values("date")
        .annotate(total=Sum("inventory_count"))
        .order_by("date")
    )

    actual_data = [
        {"x": row["date"].isoformat(), "y": row["total"]} for row in snaps
    ]

    # If no snapshots exist, ensure we still have arrays
    if not actual_data:
        last_snapshot_date = today.replace(day=1)
        last_inventory = 0
    else:
        last_snapshot_date = date.fromisoformat(actual_data[-1]["x"])
        last_inventory = actual_data[-1]["y"]

    # ——— 2) Compute average monthly sales over past 6 months ————————
    six_mo_ago = today - relativedelta(months=6)
    total_sold = (
        sale_qs.filter(date__gte=six_mo_ago).aggregate(total=Sum("sold_quantity"))[
            "total"
        ]
        or 0
    )
    avg_monthly = (total_sold / 6) if total_sold else 0

    # ——— 3) Build combined “events” dict keyed by date —————————————
    events = defaultdict(float)

    # 3a) Pro-rata drop from last_snapshot_date → 1st of next month
    dim = calendar.monthrange(last_snapshot_date.year, last_snapshot_date.month)[1]
    next1 = last_snapshot_date.replace(day=1) + relativedelta(months=1)
    days_to_n1 = (next1 - last_snapshot_date).days
    daily_rate = avg_monthly / dim if dim else 0
    events[next1] += -daily_rate * days_to_n1

    # 3b) Fixed –avg_monthly drop on each subsequent 1st for 12 months
    cursor = next1
    for _ in range(1, 13):
        cursor = cursor + relativedelta(months=1)
        mo = cursor.replace(day=1)
        events[mo] += -avg_monthly

    # 3c) Restock bumps on their exact date_expected
    for oi in order_qs.filter(date_expected__gt=last_snapshot_date):
        events[oi.date_expected] += oi.quantity

    # ——— 4) Turn events into a sorted forecast_data list ——————————
    forecast_data = [{"x": last_snapshot_date.isoformat(), "y": round(last_inventory)}]
    running = last_inventory

    for dt in sorted(events):
        running += events[dt]
        forecast_data.append({"x": dt.isoformat(), "y": round(max(running, 0))})

    # ———————— COMPUTATIONS FOR SIZES DATA —————————
    # ——— 1) Compute avg monthly sales per size ——————————————
    six_months_ago = today - relativedelta(months=6)
    sales_by_size = (
        sale_qs.filter(date__gte=six_months_ago)
        .values(size=F("variant__size"))
        .annotate(total_sold=Sum("sold_quantity"))
    )
    avg_monthly_by_size = {row["size"]: row["total_sold"] / 6 for row in sales_by_size}

    # ——— 2) Compute sell-through rate and demand score per size ————
    # need stock at last snapshot date
    stock_on_last = (
        snap_qs.filter(date=last_snapshot_date)
        .values(size=F("product_variant__size"))
        .annotate(current_stock=Sum("inventory_count"))
    )
    stock_map = {r["size"]: r["current_stock"] for r in stock_on_last}

    scores = {}
    for size, sold_avg in avg_monthly_by_size.items():
        S = sold_avg * 6  # total sold
        E = stock_map.get(size, 0)
        R = 1.0 if (S + E) == 0 else S / (S + E)
        scores[size] = S * R  # demand score

    # ——— 3) Determine high/low threshold ————————————————
    median_score = statistics.median(scores.values()) if scores else 0
    indicators = {
        size: ("High demand" if score >= median_score else "Low demand")
        for size, score in scores.items()
    }

    # ——— 4) Build the “ideal mix” percentages —————————————————
    total_avg = sum(avg_monthly_by_size.values()) or 1
    ideal_pct = {
        size: (avg_monthly_by_size[size] / total_avg) * 100
        for size in avg_monthly_by_size
    }

    # ——— 5) Prepare datasets for Chart.js ———————————————
    # assign a color per size (pick whatever you like)
    color_map = {
        "XS": "#ef9a9a",
        "S": "#f48fb1",
        "M": "#ce93d8",
        "L": "#90caf9",
        "XL": "#80deea",
        "XXL": "#b0bec5",
    }

    # ——— after computing avg_monthly_by_size, scores, etc. —————
    size_order = ["XS", "S", "M", "L", "XL", "XXL"]

    size_mix = calculate_size_order_mix(category=selected_type, months=6)
    logger.debug(size_mix)

    # ——— 5) Render template —————————————————————————————————————
    return render(
        request,
        "inventory/inventory_snapshots.html",
        {
            "categories": categories,
            "selected_type": selected_type,
            "actual_data": json.dumps(actual_data),
            "forecast_data": json.dumps(forecast_data),
            "size_mix": size_mix,
        },
    )


def returns(request):
    # ——————————————————————————————————————————————
    # 1) Last-12-months Sales vs Returns series
    # ——————————————————————————————————————————————
    today = date.today()
    labels, monthly_sales, monthly_returns = [], [], []

    for i in range(12):
        # compute the start and end of each month
        month_start = (today - relativedelta(months=11 - i)).replace(day=1)
        next_month = month_start + relativedelta(months=1)

        # aggregate sold_value and return_value
        sales_total = (
            Sale.objects.filter(date__gte=month_start, date__lt=next_month).aggregate(
                total=Sum("sold_value")
            )["total"]
            or 0
        )
        returns_total = (
            Sale.objects.filter(date__gte=month_start, date__lt=next_month).aggregate(
                total=Sum("return_value")
            )["total"]
            or 0
        )

        labels.append(month_start.strftime("%b %Y"))
        monthly_sales.append(float(sales_total))
        monthly_returns.append(float(returns_total))

    # ——————————————————————————————————————————————
    # 2) Per-Product return-rate calculations
    #    return_rate = total_return_quantity / total_sold_quantity
    # ——————————————————————————————————————————————
    product_stats = (
        Sale.objects.values("variant__product__id", "variant__product__product_name")
        .annotate(
            total_sold=Sum("sold_quantity"), total_returned=Sum("return_quantity")
        )
        .exclude(total_sold=0)  # avoid division by zero
        .annotate(
            return_rate=ExpressionWrapper(
                F("total_returned") * 1.0 / F("total_sold"), output_field=FloatField()
            )
        )
    )

    # overall average of those per-product rates
    avg_rate = product_stats.aggregate(avg=Avg("return_rate"))["avg"] or 0

    # top 10 products by return_rate
    top_ten = product_stats.order_by("-return_rate")[:10]

    # build list of dicts for the template
    top_products = [
        {
            "id": item["variant__product__id"],
            "name": item["variant__product__product_name"],
            "sold_qty": item["total_sold"],
            "returned_qty": item["total_returned"],
            "return_rate": round(item["return_rate"] * 100, 2),  # as %
        }
        for item in top_ten
    ]

    context = {
        # existing context
        "returns": Sale.objects.filter(return_quantity__gt=0)
        .select_related("variant__product")
        .order_by("-date"),
        "monthly_labels": json.dumps(labels),
        "monthly_sales": json.dumps(monthly_sales),
        "monthly_returns": json.dumps(monthly_returns),
        # new context for return-rate
        "average_return_rate": round(avg_rate * 100, 2),  # e.g. “3.45”
        "top_products": top_products,
    }

    return render(request, "inventory/returns.html", context)<|MERGE_RESOLUTION|>--- conflicted
+++ resolved
@@ -260,12 +260,9 @@
     grouped = defaultdict(list)
     for v in low_stock_variants:
         grouped[v.product].append(v)
-<<<<<<< HEAD
     # Convert to a regular dict so Django templates can iterate over .items
     context["low_stock_by_product"] = dict(grouped)
-=======
-    context["low_stock_by_product"] = grouped
->>>>>>> cfe8b10e
+
 
     return render(request, "inventory/home.html", context)
 
