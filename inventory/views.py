--- conflicted
+++ resolved
@@ -254,13 +254,9 @@
         }
     )
 
-<<<<<<< HEAD
     # Check variants for low stock and group them by parent product
     low_stock_variants = get_low_stock_products(ProductVariant.objects.all())
-=======
-    low_stock_variants = get_low_stock_products(Product.objects.all())
-
->>>>>>> c2ecc04e
+
     grouped = defaultdict(list)
     for v in low_stock_variants:
         grouped[v.product].append(v)
