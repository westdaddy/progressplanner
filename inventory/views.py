from datetime import datetime, date, timedelta
from typing import Optional
from django.utils.timezone import now
from dateutil.relativedelta import relativedelta
import json
from collections import defaultdict, namedtuple, OrderedDict
import calendar
import statistics
import math
from urllib.parse import urlencode
import logging

from django.core.cache import cache

logger = logging.getLogger(__name__)


from decimal import Decimal

from django.shortcuts import render, get_object_or_404
from django.db import models
from django.db.models import (
    Count,
    F,
    Q,
    Sum,
    Subquery,
    OuterRef,
    Value,
    IntegerField,
    DecimalField,
    Prefetch,
    FloatField,
    ExpressionWrapper,
    Avg,
    Case,
    When,
    DateField,
)
from django.db.models.functions import Coalesce
from django.http import HttpResponse, JsonResponse
from django.db.models.functions import TruncMonth

from .models import (
    Product,
    ProductVariant,
    InventorySnapshot,
    Sale,
    Order,
    OrderItem,
    Group,
    Series,
    PRODUCT_TYPE_CHOICES,
    PRODUCT_STYLE_CHOICES,
    PRODUCT_AGE_CHOICES,
)
from .utils import (
    calculate_size_order_mix,
    compute_safe_stock,
    SIZE_ORDER,
    compute_variant_projection,
    compute_sales_aggregates,
    get_product_sales_data,
    calculate_estimated_inventory_sales_value,
    calculate_on_paper_inventory_value,
    compute_inventory_health_scores,
    get_product_health_metrics,
    calculate_dynamic_product_score,
    compute_product_health,
    get_low_stock_products,
    get_restock_alerts,
    calculate_variant_sales_speed,
    get_variant_speed_map,
    get_category_speed_stats,
)


# used in 'home' view
CATEGORY_COLOR_MAP = {
    "gi": "#43a047",  # Green
    "rg": "#1e88e5",  # Blue
    "dk": "#fb8c00",  # Orange
    "other": "#9e9e9e",  # Grey
}


# — Helper to bucket types into our four categories —
def _simplify_type(type_code):
    tc = (type_code or "").lower()
    if tc == "gi":
        return "gi"
    elif "rashguard" in tc or "rg" in tc:
        return "rg"
    elif "shorts" in tc or tc == "dk":
        return "dk"
    return "other"


def _get_monthly_inventory_data(end_of_month: date) -> dict:
    """Return inventory and on-order stats as of the given month end.

    Finds the InventorySnapshot closest to ``end_of_month`` (searching both
    before and after) and computes aggregate inventory metrics using that
    snapshot date. Also calculates quantities that were still on order on the
    specified date. Returns a dictionary containing the various totals along
    with ``snapshot_warning`` and ``snapshot_date``.
    """

    # Locate the snapshot date nearest to the month end
    before = (
        InventorySnapshot.objects.filter(date__lte=end_of_month)
        .order_by("-date")
        .values_list("date", flat=True)
        .first()
    )
    after = (
        InventorySnapshot.objects.filter(date__gt=end_of_month)
        .order_by("date")
        .values_list("date", flat=True)
        .first()
    )
    if before and after:
        if (end_of_month - before) <= (after - end_of_month):
            snapshot_date = before
        else:
            snapshot_date = after
    else:
        snapshot_date = before or after

    snapshot_warning = False
    if snapshot_date:
        diff_days = abs((snapshot_date - end_of_month).days)
        snapshot_warning = diff_days > 2
    else:
        snapshot_warning = True

    snapshot_qs = (
        InventorySnapshot.objects.filter(date=snapshot_date)
        if snapshot_date
        else InventorySnapshot.objects.none()
    )

    # Annotate variants with inventory from the snapshot and unit cost
    latest_cost_qs = (
        OrderItem.objects.filter(
            product_variant=OuterRef("pk"), date_arrived__isnull=False
        )
        .order_by("-date_arrived")
        .values("item_cost_price")[:1]
    )
    avg_cost_qs = (
        OrderItem.objects.filter(product_variant=OuterRef("pk"))
        .values("product_variant")
        .annotate(avg_price=Avg("item_cost_price"))
        .values("avg_price")[:1]
    )

    variants = ProductVariant.objects.annotate(
        latest_inventory=Coalesce(
            Subquery(
                snapshot_qs.filter(product_variant=OuterRef("pk")).values(
                    "inventory_count"
                )[:1]
            ),
            Value(0),
        ),
        unit_cost=Coalesce(
            Subquery(latest_cost_qs),
            Subquery(avg_cost_qs),
            ExpressionWrapper(
                F("product__retail_price") * Value(Decimal("0.5")),
                output_field=DecimalField(),
            ),
            Value(Decimal("0")),
        ),
    )

    inventory_count = (
        variants.aggregate(total=Sum("latest_inventory"))["total"] or 0
    )
    inventory_value = (
        variants.aggregate(
            total=Sum(
                ExpressionWrapper(
                    F("latest_inventory") * F("unit_cost"),
                    output_field=DecimalField(),
                )
            )
        )["total"]
        or 0
    )

    on_paper_value = calculate_on_paper_inventory_value(variants)
    estimated_inventory_sales_value = calculate_estimated_inventory_sales_value(
        variants, _simplify_type
    )

    # Orders still open at end_of_month
    incoming = OrderItem.objects.filter(order__order_date__lte=end_of_month).filter(
        Q(date_arrived__isnull=True) | Q(date_arrived__gt=end_of_month)
    )
    on_order_count = incoming.aggregate(total=Sum("quantity"))["total"] or 0
    on_order_value = (
        incoming.aggregate(
            total=Sum(
                ExpressionWrapper(
                    F("quantity") * F("item_cost_price"),
                    output_field=DecimalField(),
                )
            )
        )["total"]
        or 0
    )
    on_order_on_paper_value = (
        incoming.aggregate(
            total=Sum(
                ExpressionWrapper(
                    F("quantity")
                    * F("product_variant__product__retail_price"),
                    output_field=DecimalField(),
                )
            )
        )["total"]
        or 0
    )

    on_order_variants = (
        ProductVariant.objects.filter(order_items__in=incoming)
        .annotate(latest_inventory=Coalesce(Sum("order_items__quantity"), Value(0)))
        .distinct()
    )
    estimated_on_order_sales_value = calculate_estimated_inventory_sales_value(
        on_order_variants, _simplify_type
    )

    return {
        "inventory_count": inventory_count,
        "inventory_value": inventory_value,
        "on_paper_value": on_paper_value,
        "estimated_inventory_sales_value": estimated_inventory_sales_value,
        "on_order_count": on_order_count,
        "on_order_value": on_order_value,
        "on_order_on_paper_value": on_order_on_paper_value,
        "estimated_on_order_sales_value": estimated_on_order_sales_value,
        "snapshot_warning": snapshot_warning,
        "snapshot_date": snapshot_date.isoformat() if snapshot_date else None,
    }



def home(request):
    # — Determining current month's date range —
    today = date.today()
    first_day_current = today.replace(day=1)
    end_of_month = (first_day_current + relativedelta(months=1)) - timedelta(days=1)

    # — Sales for current month —
    sales_this_month = Sale.objects.filter(
        date__range=(first_day_current, end_of_month)
    )

    # — Aggregate item counts by category —
    category_totals = defaultdict(int)
    for sale in sales_this_month.select_related("variant__product"):
        if sale.variant:
            cat = _simplify_type(sale.variant.product.type)
            category_totals[cat] += sale.sold_quantity or 0

    # — Prepare ordered donut data —
    ordered_labels, ordered_values, ordered_colors = [], [], []
    for key, color in CATEGORY_COLOR_MAP.items():
        ordered_labels.append(key)
        ordered_values.append(category_totals.get(key, 0))
        ordered_colors.append(color)
    total_items_sold = sum(ordered_values)

    # — Build 12-month revenue line chart data —
    monthly_labels, monthly_sales, monthly_sales_last_year = [], [], []
    for i in range(12):
        this_month = (today - relativedelta(months=11 - i)).replace(day=1)
        next_month = this_month + relativedelta(months=1)

        rev = (
            Sale.objects.filter(date__gte=this_month, date__lt=next_month).aggregate(
                total=Sum("sold_value")
            )["total"]
            or 0
        )
        last_year_month = this_month - relativedelta(years=1)
        rev_last = (
            Sale.objects.filter(
                date__gte=last_year_month,
                date__lt=last_year_month + relativedelta(months=1),
            ).aggregate(total=Sum("sold_value"))["total"]
            or 0
        )

        monthly_labels.append(this_month.strftime("%b %Y"))
        monthly_sales.append(float(rev))
        monthly_sales_last_year.append(float(rev_last))

    current_month_name = first_day_current.strftime("%B %Y")
    current_month_slug = first_day_current.strftime("%Y-%m")

    # — Summary card totals —
    total_sales = (
        sales_this_month.aggregate(total_sold_value=Sum("sold_value"))["total_sold_value"]
        or 0
    )
    total_returns = (
        sales_this_month.aggregate(total_return_value=Sum("return_value"))["total_return_value"]
        or 0
    )
    net_sales = total_sales - total_returns

    # — Inventory Overview Stats for the month —
    inv_data = _get_monthly_inventory_data(end_of_month)

    context = {
        # Summary cards
        "total_sales": total_sales,
        "total_returns": total_returns,
        "net_sales": net_sales,
        # Revenue chart data
        "current_month_name": current_month_name,
        "monthly_labels": json.dumps(monthly_labels),
        "monthly_sales": json.dumps(monthly_sales),
        "monthly_sales_last_year": json.dumps(monthly_sales_last_year),
        # Category donut data
        "total_items_sold": total_items_sold,
        "category_labels": json.dumps(ordered_labels),
        "category_values": json.dumps(ordered_values),
        "category_colors": json.dumps(ordered_colors),
        "current_month_slug": current_month_slug,
        # Inventory overview
        **inv_data,
    }

    # Gather detailed restock alerts
    context["restock_alerts"] = get_restock_alerts()

    return render(request, "inventory/home.html", context)

def sales_data(request):
    """Return sales summary and donut chart data for a specific month."""
    try:
        year = int(request.GET.get("year"))
        month = int(request.GET.get("month"))
        target_date = date(year, month, 1)
    except (TypeError, ValueError):
        return JsonResponse({"error": "Invalid parameters"}, status=400)

    end_of_month = (target_date + relativedelta(months=1)) - timedelta(days=1)
    sales_qs = Sale.objects.filter(date__range=(target_date, end_of_month))

    category_totals = defaultdict(int)
    for sale in sales_qs.select_related("variant__product"):
        if sale.variant:
            cat = _simplify_type(sale.variant.product.type)
            category_totals[cat] += sale.sold_quantity or 0

    ordered_labels, ordered_values, ordered_colors = [], [], []
    for key, color in CATEGORY_COLOR_MAP.items():
        ordered_labels.append(key)
        ordered_values.append(category_totals.get(key, 0))
        ordered_colors.append(color)

    total_sales = (
        sales_qs.aggregate(total_sold_value=Sum("sold_value"))["total_sold_value"]
        or 0
    )
    total_returns = (
        sales_qs.aggregate(total_return_value=Sum("return_value"))["total_return_value"]
        or 0
    )
    net_sales = total_sales - total_returns

    inv_data = _get_monthly_inventory_data(end_of_month)

    data = {
        "month_label": target_date.strftime("%B %Y"),
        "current_month_slug": target_date.strftime("%Y-%m"),
        "total_sales": float(total_sales),
        "total_returns": float(total_returns),
        "net_sales": float(net_sales),
        "total_items_sold": sum(ordered_values),
        "category_labels": ordered_labels,
        "category_values": ordered_values,
        "category_colors": ordered_colors,
        # Inventory overview
        "inventory_count": inv_data["inventory_count"],
        "inventory_value": float(inv_data["inventory_value"]),
        "on_paper_value": float(inv_data["on_paper_value"]),
        "estimated_inventory_sales_value": float(inv_data["estimated_inventory_sales_value"]),
        "on_order_count": inv_data["on_order_count"],
        "on_order_value": float(inv_data["on_order_value"]),
        "on_order_on_paper_value": float(inv_data["on_order_on_paper_value"]),
        "estimated_on_order_sales_value": float(
            inv_data["estimated_on_order_sales_value"]
        ),
        "snapshot_warning": inv_data["snapshot_warning"],
        "snapshot_date": inv_data["snapshot_date"],
    }

    return JsonResponse(data)


def dashboard(request):
    today = date.today()
    # Calculate last month's date range.
    first_day_this_month = today.replace(day=1)
    last_day_previous = first_day_this_month - timedelta(days=1)
    first_day_last_month = last_day_previous.replace(day=1)

    # Calculate the last 3 full months range.
    first_day_last_3_months = (first_day_this_month - relativedelta(months=3)).replace(
        day=1
    )
    # Calculate the last 12 months range.
    one_year_ago = today - relativedelta(months=12)

    # 1. Aggregate sales by variant type for last month.
    sales_by_type_qs = (
        Sale.objects.filter(date__range=(first_day_last_month, last_day_previous))
        .values("variant__product__type")
        .annotate(total_sold=Sum("sold_quantity"))
    )
    sales_by_type = {
        item["variant__product__type"]: item["total_sold"] for item in sales_by_type_qs
    }

    # 2. Aggregate sales for the last 3 months.
    sales_3m_qs = (
        Sale.objects.filter(date__range=(first_day_last_3_months, last_day_previous))
        .values("variant__product__type")
        .annotate(total_sold=Sum("sold_quantity"))
    )
    sales_3m_by_type = {
        item["variant__product__type"]: item["total_sold"] for item in sales_3m_qs
    }

    # 3. Aggregate sales for the last 12 months.
    sales_12_qs = (
        Sale.objects.filter(date__gte=one_year_ago)
        .values("variant__product__type")
        .annotate(total_sold=Sum("sold_quantity"))
    )
    sales_12_by_type = {
        item["variant__product__type"]: item["total_sold"] for item in sales_12_qs
    }

    # 4. Annotate each ProductVariant with its latest inventory.
    latest_snapshot_subquery = (
        InventorySnapshot.objects.filter(product_variant=OuterRef("pk"))
        .order_by("-date")
        .values("inventory_count")[:1]
    )
    variants = ProductVariant.objects.annotate(
        latest_inventory=Coalesce(Subquery(latest_snapshot_subquery), 0)
    )

    # 5. Calculate current stock by type.
    stock_by_type_qs = variants.values("product__type").annotate(
        total_stock=Sum("latest_inventory")
    )
    stock_by_type = {
        item["product__type"]: item["total_stock"] for item in stock_by_type_qs
    }

    # 6. Aggregate items on order by variant type.
    orders_qs = (
        OrderItem.objects.filter(date_expected__gte=first_day_this_month)
        .values("product_variant__product__type")
        .annotate(total_order=Sum("quantity"))
    )
    orders_by_type = {
        item["product_variant__product__type"]: item["total_order"]
        for item in orders_qs
    }

    # 7. Define allowed categories.
    allowed = {
        "gi": "Gi",
        "rg": "Rashguard",
        "dk": "Shorts",
        "ck": "Spats",
        "bt": "Belts",
    }

    # Helper function: Build product breakdown for a given filter expression.
    def get_product_breakdown(filter_expr):
        qs = (
            ProductVariant.objects.annotate(
                latest_inventory=Coalesce(Subquery(latest_snapshot_subquery), 0)
            )
            .filter(filter_expr, sales__date__gte=first_day_last_3_months)
            .distinct()
        )
        products_dict = {}
        for variant in qs:
            key = variant.product_id
            if key not in products_dict:
                products_dict[key] = {
                    "product_id": key,
                    "product_name": variant.product.product_name,
                    "last_month_sales": 0,
                    "sales_3m": 0,
                    "current_stock": 0,
                }
            variant_last_month_sales = variant.sales.filter(
                date__range=(first_day_last_month, last_day_previous)
            ).aggregate(total=Coalesce(Sum("sold_quantity"), 0))["total"]
            variant_3m_sales = variant.sales.filter(
                date__range=(first_day_last_3_months, last_day_previous)
            ).aggregate(total=Coalesce(Sum("sold_quantity"), 0))["total"]
            products_dict[key]["last_month_sales"] += variant_last_month_sales
            products_dict[key]["sales_3m"] += variant_3m_sales
            products_dict[key]["current_stock"] += variant.latest_inventory
        products_list = []
        for prod in products_dict.values():
            if prod["last_month_sales"] > 0:
                products_list.append(
                    {
                        "product_id": prod["product_id"],
                        "product_name": prod["product_name"],
                        "last_month_sales": prod["last_month_sales"],
                        "avg_sales": prod["sales_3m"] / 3,
                        "current_stock": prod["current_stock"],
                    }
                )
        products_list.sort(key=lambda x: x["last_month_sales"], reverse=True)
        return products_list

    # 8. Build category data for allowed types.
    categories = []
    for type_code, label in allowed.items():
        lm_sales = sales_by_type.get(type_code, 0)
        total_12 = sales_12_by_type.get(type_code, 0)
        avg_12 = total_12 / 12.0
        total_3 = sales_3m_by_type.get(type_code, 0)
        avg_3 = total_3 / 3.0
        cat_stock = stock_by_type.get(type_code, 0)
        orders = orders_by_type.get(type_code, 0)
        products_list = get_product_breakdown(Q(type=type_code))
        categories.append(
            {
                "type_code": type_code,
                "label": label,
                "stock": cat_stock,
                "last_month_sales": lm_sales,
                "avg_sales_12": avg_12,
                "avg_sales_3": avg_3,
                "items_on_order": orders,
                "products": products_list,
            }
        )

    # 9. Build category data for "Others" (types not in allowed).
    others_sales_last = sum(
        sales for key, sales in sales_by_type.items() if key not in allowed
    )
    others_sales_12 = sum(
        sales for key, sales in sales_12_by_type.items() if key not in allowed
    )
    others_avg_12 = others_sales_12 / 12.0
    others_sales_3 = sum(
        sales for key, sales in sales_3m_by_type.items() if key not in allowed
    )
    others_avg_3 = others_sales_3 / 3.0
    others_stock = sum(
        stock for key, stock in stock_by_type.items() if key not in allowed
    )
    others_orders = sum(
        orders for key, orders in orders_by_type.items() if key not in allowed
    )
    categories.append(
        {
            "type_code": "others",
            "label": "Others",
            "stock": others_stock,
            "last_month_sales": others_sales_last,
            "avg_sales_12": others_avg_12,
            "avg_sales_3": others_avg_3,
            "items_on_order": others_orders,
            "products": get_product_breakdown(~Q(type__in=list(allowed.keys()))),
        }
    )

    # --- PREVIOUS CODE (Charts, Top-Selling, etc.) ---
    # Normalize today to first of month for chart projections.
    chart_today = datetime.today().replace(day=1)
    next_12_months = [chart_today + relativedelta(months=i) for i in range(13)]

    # Stock Projection Chart Data
    stock_chart_data = {
        "months": [month.strftime("%b %Y") for month in next_12_months],
        "variant_lines": [],
    }
    historic_sales_data = {}
    for v in ProductVariant.objects.all():
        snapshot = (
            InventorySnapshot.objects.filter(product_variant=v)
            .order_by("-date")
            .values("inventory_count")
            .first()
        )
        current_stock = snapshot["inventory_count"] if snapshot else 0
        sales_speed = calculate_variant_sales_speed(v)
        order_items = v.order_items.filter(date_expected__gte=chart_today).values(
            "date_expected", "quantity"
        )
        restocks = {}
        for item in order_items:
            restock_month = item["date_expected"].replace(day=1)
            restocks[restock_month] = restocks.get(restock_month, 0) + item["quantity"]
        stock_levels = [current_stock]
        for i in range(1, 13):
            projected = stock_levels[-1] - sales_speed
            month = (chart_today + relativedelta(months=i)).date()
            if month in restocks:
                projected += restocks[month]
            stock_levels.append(max(projected, 0))
        stock_chart_data["variant_lines"].append(
            {
                "variant_name": v.variant_code,
                "stock_levels": stock_levels,
            }
        )

        sales = (
            v.sales.filter(date__gte=one_year_ago)
            .annotate(month=TruncMonth("date"))
            .values("month")
            .annotate(total_quantity=Sum("sold_quantity"))
            .order_by("month")
        )
        for sale in sales:
            m = sale["month"].strftime("%Y-%m")
            if m not in historic_sales_data:
                historic_sales_data[m] = {}
            historic_sales_data[m][v.variant_code] = sale["total_quantity"]

    sorted_months = sorted(historic_sales_data.keys())
    historic_chart_data = {"months": sorted_months, "datasets": []}
    for v in ProductVariant.objects.all():
        variant_sales = [
            historic_sales_data.get(m, {}).get(v.variant_code, 0) for m in sorted_months
        ]
        historic_chart_data["datasets"].append(
            {
                "label": v.variant_code,
                "data": variant_sales,
            }
        )

    # Top-Selling Analysis (80/20)
    top_selling_variants = ProductVariant.objects.annotate(
        total_sales=Sum("sales__sold_quantity", filter=Q(sales__date__gte=one_year_ago))
    ).order_by("-total_sales")
    total_sales_all_variants = sum(v.total_sales or 0 for v in top_selling_variants)
    cumulative_sales = 0
    top_80_percent_variants = []
    for v in top_selling_variants:
        cumulative_sales += v.total_sales or 0
        top_80_percent_variants.append(v)
        if cumulative_sales >= 0.8 * total_sales_all_variants:
            break

    top_selling_sizes = (
        ProductVariant.objects.filter(size__isnull=False)
        .values("size")
        .annotate(
            total_sales=Sum(
                "sales__sold_quantity", filter=Q(sales__date__gte=one_year_ago)
            )
        )
        .order_by("-total_sales")
    )
    total_sales_sizes = sum((s["total_sales"] or 0) for s in top_selling_sizes)
    top_selling_sizes = [
        {
            "size": s["size"],
            "total_sales": s["total_sales"] or 0,
            "percentage": (
                round(((s["total_sales"] or 0) / total_sales_sizes) * 100, 2)
                if total_sales_sizes > 0
                else 0
            ),
        }
        for s in top_selling_sizes
    ]

    top_selling_colors = (
        ProductVariant.objects.filter(primary_color__isnull=False)
        .values("primary_color")
        .annotate(
            total_sales=Sum(
                "sales__sold_quantity", filter=Q(sales__date__gte=one_year_ago)
            )
        )
        .order_by("-total_sales")
    )

    context = {
        "categories": categories,
        "labels": json.dumps([month.strftime("%b %Y") for month in next_12_months]),
        "stock_levels": json.dumps(
            [
                sum(variant_stock["stock_levels"])
                for variant_stock in stock_chart_data["variant_lines"]
            ]
        ),
        "stacked_bar_data": json.dumps(
            {
                "labels": [month.strftime("%b %Y") for month in next_12_months],
                "datasets": [],  # (Assume you fill this in similarly if needed)
            }
        ),
        "projected_stock_levels": json.dumps(stock_chart_data),
        "historic_chart_data": json.dumps(historic_chart_data),
        "top_selling_variants": top_80_percent_variants,
        "top_selling_sizes": top_selling_sizes,
        "top_selling_colors": top_selling_colors,
    }

    return render(request, "inventory/dashboard.html", context)


def product_list(request):
    # ─── Filter flags ───────────────────────────────────────────────────────────
    show_retired = request.GET.get("show_retired", "false").lower() == "true"
    type_filter = request.GET.get("type_filter", None)
    style_filter = request.GET.get("style_filter", None)
    age_filter = request.GET.get("age_filter", None)
    group_filters = [gid.strip() for gid in request.GET.getlist("group_filter") if gid]
    series_filters = [
        sid.strip() for sid in request.GET.getlist("series_filter") if sid
    ]
    zero_inventory = request.GET.get("zero_inventory", "false").lower() == "true"

    # ─── Date ranges ────────────────────────────────────────────────────────────
    today = now().date()
    last_12_months = today - timedelta(days=365)
    last_30_days = today - timedelta(days=30)

    # ─── Annotate each variant with its latest snapshot ─────────────────────────
    latest_snapshot = (
        InventorySnapshot.objects.filter(product_variant=OuterRef("pk"))
        .order_by("-date")
        .values("inventory_count")[:1]
    )

    variants_qs = ProductVariant.objects.annotate(
        latest_inventory=Coalesce(Subquery(latest_snapshot), 0)
    )

    # ─── Build product queryset ─────────────────────────────────────────────────
    products_qs = (
        Product.objects.all()
        .prefetch_related(
            Prefetch(
                "variants", queryset=variants_qs, to_attr="variants_with_inventory"
            )
        )
        .annotate(variant_count=Count("variants", distinct=True))
    )

    if type_filter:
        products_qs = products_qs.filter(type=type_filter)

    if style_filter:
        products_qs = products_qs.filter(style=style_filter)

    if age_filter:
        products_qs = products_qs.filter(age=age_filter)

    if group_filters:
        products_qs = products_qs.filter(groups__id__in=group_filters).distinct()

    if series_filters:
        products_qs = products_qs.filter(series__id__in=series_filters).distinct()

    if not show_retired:
        products_qs = products_qs.filter(decommissioned=False)

    products = list(products_qs)

    # Default ordering: by style, then type, then age
    STYLE_ORDER = {
        code: idx for idx, (code, _) in enumerate(PRODUCT_STYLE_CHOICES)
    }
    TYPE_ORDER = {
        code: idx for idx, (code, _) in enumerate(PRODUCT_TYPE_CHOICES)
    }
    AGE_ORDER = {code: idx for idx, (code, _) in enumerate(PRODUCT_AGE_CHOICES)}

    products.sort(
        key=lambda p: (
            STYLE_ORDER.get(p.style, len(STYLE_ORDER)),
            TYPE_ORDER.get(p.type, len(TYPE_ORDER)),
            AGE_ORDER.get(p.age, len(AGE_ORDER)),
            p.product_id,
        )
    )

    # ─── Compute per‐product stats ───────────────────────────────────────────────
    SIZE_ORDER = {
        code: idx for idx, (code, _) in enumerate(ProductVariant.SIZE_CHOICES)
    }

    for product in products:
        # sort variants by size
        product.variants_with_inventory.sort(key=lambda v: SIZE_ORDER.get(v.size, 9999))

        # total inventory
        product.total_inventory = sum(
            v.latest_inventory for v in product.variants_with_inventory
        )

        # sales aggregates
        total_sales = 0
        total_sales_value = Decimal("0.00")
        sales_12 = 0
        sales_30 = 0

        for v in product.variants_with_inventory:
            total_sales += v.sales.aggregate(total=Coalesce(Sum("sold_quantity"), 0))[
                "total"
            ]
            total_sales_value += v.sales.aggregate(
                total=Coalesce(Sum("sold_value"), Decimal("0.00"))
            )["total"]
            sales_12 += v.sales.filter(date__gte=last_12_months).aggregate(
                total=Coalesce(Sum("sold_quantity"), 0)
            )["total"]
            sales_30 += v.sales.filter(date__gte=last_30_days).aggregate(
                total=Coalesce(Sum("sold_quantity"), 0)
            )["total"]

        product.total_sales = total_sales
        product.total_sales_value = total_sales_value
        product.sales_last_12_months = sales_12
        product.sales_last_30_days = sales_30
        product.sales_speed_12_months = sales_12 / 12 if sales_12 else 0
        product.sales_speed_30_days = sales_30

        # last order info
        last_item = (
            OrderItem.objects.filter(product_variant__product=product)
            .order_by("-order__order_date")
            .first()
        )

        if last_item:
            order_items = OrderItem.objects.filter(
                product_variant__product=product, order=last_item.order
            )
            cost = order_items.aggregate(
                total_cost=Coalesce(
                    Sum(
                        ExpressionWrapper(
                            F("item_cost_price") * F("quantity"),
                            output_field=DecimalField(),
                        )
                    ),
                    Decimal("0.00"),
                )
            )["total_cost"] or Decimal("0.00")
            product.last_order_cost = cost

            delivered = all(i.date_arrived for i in order_items)
            if delivered:
                product.last_order_date = order_items.first().date_arrived
                product.last_order_label = "Last Order"
            else:
                product.last_order_date = None
                product.last_order_label = "On Order"

            product.last_order_qty = order_items.aggregate(
                total=Coalesce(Sum("quantity"), 0)
            )["total"]
        else:
            product.last_order_cost = Decimal("0.00")
            product.last_order_date = None
            product.last_order_qty = 0
            product.last_order_label = ""

        product.profit = product.total_sales_value - product.last_order_cost

    # ───  Apply zero‐inventory filter if requested ──────────────────────────────
    if zero_inventory:
        products = [p for p in products if p.total_inventory == 0]

    # ─── Prepare context & render ───────────────────────────────────────────────
    view_mode = request.GET.get("view_mode", "card").strip()

    params = []
    if show_retired:
        params.append(("show_retired", "true"))
    if type_filter:
        params.append(("type_filter", type_filter))
    if style_filter:
        params.append(("style_filter", style_filter))
    if age_filter:
        params.append(("age_filter", age_filter))
    for gid in group_filters:
        params.append(("group_filter", gid))
    for sid in series_filters:
        params.append(("series_filter", sid))
    if zero_inventory:
        params.append(("zero_inventory", "true"))

    list_query = urlencode(params + [("view_mode", "list")])
    card_query = urlencode(params + [("view_mode", "card")])

    context = {
        "products": products,
        "show_retired": show_retired,
        "type_filter": type_filter,
        "style_filter": style_filter,
        "age_filter": age_filter,
        "group_filters": group_filters,
        "series_filters": series_filters,
        "zero_inventory": zero_inventory,
        "type_choices": PRODUCT_TYPE_CHOICES,
        "style_choices": PRODUCT_STYLE_CHOICES,
        "age_choices": PRODUCT_AGE_CHOICES,
        "group_choices": Group.objects.all(),
        "series_choices": Series.objects.all(),
        "view_mode": view_mode,
        "list_query": list_query,
        "card_query": card_query,
    }

    # optional groupings (discounted/current/on‐order)
    STYLE_ORDER = {"gi": 0, "ng": 1, "ap": 2, "ac": 3}

    def _style_key(prod):
        return STYLE_ORDER.get(prod.style, 99)

    discounted_products = sorted(
        [p for p in products if getattr(p, "discounted", False)], key=_style_key
    )
    current_products = sorted(
        [
            p
            for p in products
            if not getattr(p, "discounted", False)
            and not getattr(p, "decommissioned", False)
            and p.total_inventory > 0
        ],
        key=_style_key,
    )
    on_order_products = sorted(
        [
            p
            for p in products
            if p.last_order_label == "On Order"
            and p.last_order_qty
            and p.total_inventory == 0
        ],
        key=_style_key,
    )

    context.update(
        {
            "discounted_products": discounted_products,
            "current_products": current_products,
            "on_order_products": on_order_products,
            "discounted_count": len(discounted_products),
            "current_count": len(current_products),
            "on_order_count": len(on_order_products),
            "discounted_stock": sum(p.total_inventory for p in discounted_products),
            "current_stock": sum(p.total_inventory for p in current_products),
            "on_order_stock": sum(p.last_order_qty or 0 for p in on_order_products),
        }
    )

    return render(request, "inventory/product_list.html", context)


def product_detail(request, product_id):
    """
    Render the product detail page.
    Delegates safe stock, variant projection, and sales aggregation to helpers.
    """
    # Fetch product
    product = get_object_or_404(Product, id=product_id)

    # Annotate variants with latest inventory snapshot
    latest_snapshot_sq = (
        InventorySnapshot.objects.filter(product_variant=OuterRef("pk"))
        .order_by("-date")
        .values("inventory_count")[:1]
    )

    # Normalize today for queries
    today = date.today()
    order_items_prefetch = Prefetch(
        "order_items",
        queryset=OrderItem.objects.filter(date_arrived__isnull=True),
    )

    # Subquery to fetch quantity from the most recent order item for each variant
    # Most recent delivered order item quantity per variant
    last_qty_sq = (
        OrderItem.objects.filter(
            product_variant=OuterRef("pk"),
            date_arrived__isnull=False,
            date_arrived__lte=today,
        )
        .annotate(qty=Coalesce("actual_quantity", "quantity"))
        .order_by("-date_arrived")

        .values("qty")[:1]
    )

    last_date_sq = (
        OrderItem.objects.filter(
            product_variant=OuterRef("pk"),
            date_arrived__isnull=False,
            date_arrived__lte=today,
        )
        .order_by("-date_arrived")
        .values("date_arrived")[:1]
    )

    variants = (
        ProductVariant.objects.filter(product=product)
        .annotate(
            latest_inventory=Coalesce(
                Subquery(latest_snapshot_sq), Value(0), output_field=IntegerField()
            ),
            last_order_qty=Subquery(last_qty_sq, output_field=IntegerField()),
            last_order_date=Subquery(last_date_sq, output_field=DateField()),
        )
        .prefetch_related("sales", "snapshots", order_items_prefetch)
    )

    cache_ttl = 60 * 60  # 1 hour

    # Compute all data via helpers with caching
    safe_stock_key = f"safe_stock_{product_id}"
    safe_stock = cache.get(safe_stock_key)
    if safe_stock is None:
        safe_stock = compute_safe_stock(variants)
        cache.set(safe_stock_key, safe_stock, cache_ttl)

    # Map last order quantity to each variant's safe stock row
    variant_map = {v.variant_code: v for v in variants}
    total_last_order_qty = 0

    for row in safe_stock["safe_stock_data"]:
        v = variant_map.get(row["variant_code"])
        qty = getattr(v, "last_order_qty", 0) if v else 0
        row["last_order_qty"] = qty
        row["last_order_date"] = getattr(v, "last_order_date", None) if v else None
        if qty:
            total_last_order_qty += qty

    safe_stock["product_safe_summary"]["total_last_order_qty"] = total_last_order_qty

    total_six_month_stock = safe_stock["product_safe_summary"].get("total_six_month_stock", 0)

    for row in safe_stock["safe_stock_data"]:
        lo = row.get("last_order_qty") or 0
        row["last_order_qty_pct"] = round((lo / total_last_order_qty) * 100, 1) if total_last_order_qty else 0
        six = row.get("six_month_stock") or 0
        row["six_month_stock_pct"] = round((six / total_six_month_stock) * 100, 1) if total_six_month_stock else 0

    # --- Category and size average sales speeds ---
    speed_stats = get_category_speed_stats(product.type)
    category_avg_speed = speed_stats["overall_avg"]
    size_avg_map = speed_stats["size_avgs"]

    for row in safe_stock["safe_stock_data"]:
        row["type_avg_speed"] = category_avg_speed
        row["size_avg_speed"] = size_avg_map.get(row["variant_size"], 0)

    threshold_value = safe_stock["product_safe_summary"]["avg_speed"] * 2

    variant_proj_key = f"variant_proj_{product_id}"
    variant_proj = cache.get(variant_proj_key)
    if variant_proj is None:
        variant_proj = compute_variant_projection(variants)
        cache.set(variant_proj_key, variant_proj, cache_ttl)

    sales_data = get_product_sales_data(product)

    health_key = f"product_health_{product_id}"
    health = cache.get(health_key)
    if health is None:
        health = compute_product_health(product, variants, _simplify_type)
        cache.set(health_key, health, cache_ttl)

    # ——— ACTUAL DATA FOR INVENTORY CHART ————————
    twelve_months_ago = today - relativedelta(months=18)
    snaps = (
        InventorySnapshot.objects.filter(
            product_variant__product=product, date__gte=twelve_months_ago
        )
        .values("date")
        .annotate(total=Sum("inventory_count"))
        .order_by("date")
    )

    # Format for Chart.js time-series
    actual_data = [{"x": row["date"].isoformat(), "y": row["total"]} for row in snaps]

    # Suppose `safe_stock['safe_stock_data']` is a list of dicts from compute_safe_stock
    # each with 'variant_code', 'current_stock', and 'avg_speed'.
    initial = {
        row["variant_code"]: row["current_stock"]
        for row in safe_stock["safe_stock_data"]
    }
    speeds = {
        row["variant_code"]: row["avg_speed"] for row in safe_stock["safe_stock_data"]
    }

    if snaps:
        last_snapshot_date = snaps.last()["date"]
    else:
        # fallback to the start of the 12-month window
        last_snapshot_date = twelve_months_ago

    # Preload all future-order quantities per variant per month using a
    # single grouped query instead of iterating over OrderItems
    future_orders = defaultdict(lambda: defaultdict(int))
    today_date = today
    future_qs = (
        OrderItem.objects.filter(
            product_variant__product=product,
            date_arrived__isnull=True,
        )
        .annotate(
            effective_date=Case(
                When(date_expected__gte=today_date, then=F("date_expected")),
                default=Value(today_date + relativedelta(months=1)),
                output_field=DateField(),
            )
        )
        .annotate(month=TruncMonth("effective_date"))
        .values("product_variant__variant_code", "month")
        .annotate(total_qty=Sum("quantity"))
    )
    for row in future_qs:
        month = row["month"]
        future_orders[month][row["product_variant__variant_code"]] += row["total_qty"]

    # Now simulate month-by-month
    cursor = last_snapshot_date.replace(day=1)
    forecast_data = [{"x": cursor.isoformat(), "y": sum(initial.values())}]

    for i in range(1, 18):
        cursor = cursor + relativedelta(months=1)
        # subtract sales
        for code, speed in speeds.items():
            if initial[code] > 0:
                initial[code] = max(initial[code] - speed, 0)
        # add any restocks arriving that month
        for code, qty in future_orders.get(cursor, {}).items():
            initial[code] = initial.get(code, 0) + qty
        # record total
        running = sum(initial.values())
        forecast_data.append({"x": cursor.isoformat(), "y": running})

    # — Fetch and group all OrderItems for this product —
    all_items = (
        OrderItem.objects.filter(product_variant__product=product)
        .select_related("order")
        .order_by("-order__order_date")
    )
    orders_map = defaultdict(list)
    for item in all_items:
        orders_map[item.order.id].append(item)

    # — Current on-hand inventory across all variants —
    current_inventory = sum(v.latest_inventory for v in variants)

    # — Lifetime sales totals for this product —
    # `sales_data` already includes these values via `get_product_sales_data`
    lifetime_sold_qty = sales_data["total_qty"]
    lifetime_sold_val = sales_data["total_value"]

    # — Lifetime cost of every order you've placed —
    total_order_cost = OrderItem.objects.filter(
        product_variant__product=product
    ).aggregate(
        total=Coalesce(
            Sum(
                ExpressionWrapper(
                    F("quantity") * F("item_cost_price"),
                    output_field=DecimalField(),
                )
            ),
            Decimal("0.00"),
        )
    )[
        "total"
    ]
    lifetime_profit = lifetime_sold_val - total_order_cost

    # — Build per-order rows (only date/qty/cost here) —
    prev_orders = []
    for items in orders_map.values():
        ord = items[0].order
        qty_ord = sum(i.quantity for i in items)
        delivered = [i for i in items if i.date_arrived]
        qty_del = sum(i.quantity for i in delivered)
        cost_val = sum(i.quantity * i.item_cost_price for i in items)
        date_ord = ord.order_date
        date_deliv = max((i.date_arrived for i in delivered), default=None)

        prev_orders.append(
            {
                "date_ordered": date_ord,
                "date_delivered": date_deliv,
                "qty_ordered": qty_ord,
                "qty_delivered": qty_del,
                "cost_value": cost_val,
            }
        )

    prev_orders.sort(key=lambda x: x["date_ordered"], reverse=True)

    # — Similar products (same type and group) —
    similar_products_qs = (
        Product.objects.filter(type=product.type, groups__in=product.groups.all())
        .exclude(id=product.id)
        .distinct()
    )

    similar_products_qs = similar_products_qs.prefetch_related(
        Prefetch(
            "variants",
            queryset=ProductVariant.objects.annotate(
                latest_inventory=Coalesce(
                    Subquery(
                        InventorySnapshot.objects.filter(
                            product_variant=OuterRef("pk")
                        )
                        .order_by("-date")
                        .values("inventory_count")[:1]
                    ),
                    Value(0),
                )
            ),
            to_attr="variants_with_inventory",
        )
    )
    similar_products = list(similar_products_qs)

    for sp in similar_products:
        sp.total_inventory = sum(
            v.latest_inventory for v in sp.variants_with_inventory
        )
        sp.on_order_qty = (
            OrderItem.objects.filter(
                product_variant__product=sp, date_arrived__isnull=True
            ).aggregate(qty=Coalesce(Sum("quantity"), 0))["qty"]
        )

    # Consolidate context in one dictionary so each key appears only once
    context = {
        "product": product,
        **safe_stock,
        **variant_proj,
        **sales_data,
        "actual_data": json.dumps(actual_data),
        "forecast_data": json.dumps(forecast_data),
        "threshold_value": json.dumps(threshold_value),
        "health": health,
        "prev_orders": prev_orders,
        "lifetime_sold_qty": lifetime_sold_qty,
        "lifetime_sold_val": lifetime_sold_val,
        "total_order_cost": total_order_cost,
        "lifetime_profit": lifetime_profit,
        "current_inventory": current_inventory,
        "similar_products": similar_products,
        "category_avg_speed": category_avg_speed,
        "size_avg_speed_map": size_avg_map,
    }

    return render(request, "inventory/product_detail.html", context)


def order_list(request):
    # Fetch orders and prefetch related items for efficiency
    orders = (
        Order.objects.all()
        .prefetch_related("order_items")
        .annotate(
            total_value=Coalesce(
                Sum(
                    ExpressionWrapper(
                        F("order_items__item_cost_price") * F("order_items__quantity"),
                        output_field=DecimalField(),
                    )
                ),
                Decimal("0.00"),
            )
        )
        .order_by("-order_date")
    )

    # — Build calendar_data for upcoming four months —
    today = date.today()
    first_day_current = today.replace(day=1)
    start_month = first_day_current + relativedelta(months=1)
    calendar_data = []
    for i in range(4):
        month_start = start_month + relativedelta(months=i)
        month_end = month_start + relativedelta(months=1)
        month_label = month_start.strftime("%B %Y")

        incoming_qs = OrderItem.objects.filter(
            date_expected__gte=month_start, date_expected__lt=month_end
        ).select_related("product_variant__product")

        prod_map = {}
        for oi in incoming_qs:
            prod = oi.product_variant.product
            if prod.id not in prod_map:
                prod_map[prod.id] = {"product": prod, "quantity": 0}
            prod_map[prod.id]["quantity"] += oi.quantity

        calendar_data.append(
            {
                "month_label": month_label,
                "events": list(prod_map.values()),
            }
        )

    context = {
        "orders": orders,
        "calendar_data": calendar_data,
    }
    return render(request, "inventory/order_list.html", context)


def order_detail(request, order_id):
    # Fetch the order and its items in one hit
    order = get_object_or_404(Order, id=order_id)
    order_items = order.order_items.select_related("product_variant__product")

    # Group items by product, track per‐product totals
    grouped_items = {}
    for item in order_items:
        product = item.product_variant.product
        if product not in grouped_items:
            grouped_items[product] = {
                "items": [],
                "total_quantity": 0,
                "total_value": Decimal("0.00"),
            }
        grouped_items[product]["items"].append(item)
        grouped_items[product]["total_quantity"] += item.quantity
        grouped_items[product]["total_value"] += item.item_cost_price * item.quantity

    # Overall totals
    aggregates = order_items.aggregate(
        total_value=Coalesce(
            Sum(
                ExpressionWrapper(
                    F("item_cost_price") * F("quantity"),
                    output_field=DecimalField(),
                )
            ),
            Decimal("0.00"),
        ),
        total_items=Coalesce(Sum("quantity"), 0),
    )
    total_value = aggregates["total_value"]
    total_items = aggregates["total_items"]

    context = {
        "order": order,
        "grouped_items": grouped_items,
        "total_value": total_value,
        "total_items": total_items,
    }
    return render(request, "inventory/order_detail.html", context)


def sales(request):
    """Render the sales page with basic order metrics for a date range."""

    today = now().date()
    first_day_this_month = today.replace(day=1)
    default_end = first_day_this_month - timedelta(days=1)
    default_start = default_end.replace(day=1)

    def _parse_date(param: Optional[str]):
<<<<<<< HEAD
=======

>>>>>>> b982d4ae
        if not param:
            return None
        try:
            return datetime.strptime(param, "%Y-%m-%d").date()
        except (ValueError, TypeError):
            return None

    requested_start = _parse_date(request.GET.get("start_date"))
    requested_end = _parse_date(request.GET.get("end_date"))

    start_date = requested_start or default_start
    end_date = requested_end or default_end

    if start_date > end_date:
        start_date, end_date = end_date, start_date

    sales_qs = Sale.objects.filter(date__range=(start_date, end_date))

    orders_count = sales_qs.values("order_number").distinct().count()

    net_quantity_expr = ExpressionWrapper(
        F("sold_quantity")
        - Coalesce(F("return_quantity"), Value(0, output_field=IntegerField())),
        output_field=IntegerField(),
    )
    total_items = sales_qs.aggregate(
        total_items=Coalesce(Sum(net_quantity_expr), Value(0, output_field=IntegerField()))
    )["total_items"] or 0

<<<<<<< HEAD
    price_categories = [
        ("full_price", "Full price"),
        ("small_discount", "Small discount"),
        ("discount", "Discount"),
        ("wholesale", "Wholesale"),
        ("gifted", "Gifted"),
    ]
    price_buckets = {
        key: {"label": label, "sales_count": 0, "items_count": 0}
        for key, label in price_categories
    }

    tolerance = Decimal("0.005")
    small_discount_threshold = Decimal("0.05")
    discount_threshold = Decimal("0.20")

    eligible_sales = (
        sales_qs.filter(Q(return_quantity__isnull=True) | Q(return_quantity=0))
        .filter(sold_quantity__gt=0)
        .select_related("variant__product")
    )

    for sale in eligible_sales:
        retail_price = sale.variant.product.retail_price or Decimal("0")
        actual_price = (sale.sold_value or Decimal("0")) / sale.sold_quantity

        if actual_price == 0:
            bucket_key = "gifted"
        elif retail_price <= 0:
            bucket_key = "full_price"
        else:
            diff_ratio = (retail_price - actual_price) / retail_price
            if diff_ratio <= tolerance:
                bucket_key = "full_price"
            elif diff_ratio < small_discount_threshold:
                bucket_key = "small_discount"
            elif diff_ratio < discount_threshold:
                bucket_key = "discount"
            else:
                bucket_key = "wholesale"

        price_buckets[bucket_key]["sales_count"] += 1
        price_buckets[bucket_key]["items_count"] += sale.sold_quantity

    price_breakdown = [price_buckets[key] for key, _ in price_categories]
    pricing_total_sales = sum(bucket["sales_count"] for bucket in price_breakdown)
    pricing_total_items = sum(bucket["items_count"] for bucket in price_breakdown)

=======
>>>>>>> b982d4ae
    context = {
        "start_date": start_date,
        "end_date": end_date,
        "orders_count": orders_count,
        "items_count": int(total_items),
        "has_sales_data": orders_count > 0,
<<<<<<< HEAD
        "price_breakdown": price_breakdown,
        "pricing_total_sales": int(pricing_total_sales),
        "pricing_total_items": int(pricing_total_items),
=======
>>>>>>> b982d4ae
    }

    return render(request, "inventory/sales.html", context)


# a small helper to keep (date, change) pairs
Event = namedtuple("Event", ["date", "delta"])


def inventory_snapshots(request):
    today = now().date()

    # ——— Category filter setup —————————————————————————————————————————
    selected_type = request.GET.get("type", "all")
    # grab all available categories for the dropdown
    categories = (
        ProductVariant.objects.values_list("product__type", flat=True)
        .distinct()
        .order_by("product__type")
    )

    # base querysets
    snap_qs = InventorySnapshot.objects.filter(date__lte=today)
    sale_qs = Sale.objects.filter(date__lte=today)
    order_qs = OrderItem.objects.filter(date_arrived__isnull=True)

    if selected_type != "all":
        snap_qs = snap_qs.filter(product_variant__product__type=selected_type)
        sale_qs = sale_qs.filter(variant__product__type=selected_type)
        order_qs = order_qs.filter(product_variant__product__type=selected_type)

    # ——— 1) Build actual_data from snapshots ————————————————————————
    snaps = (
        snap_qs.values("date").annotate(total=Sum("inventory_count")).order_by("date")
    )

    actual_data = [{"x": row["date"].isoformat(), "y": row["total"]} for row in snaps]

    # If no snapshots exist, ensure we still have arrays
    if not actual_data:
        last_snapshot_date = today.replace(day=1)
        last_inventory = 0
    else:
        last_snapshot_date = date.fromisoformat(actual_data[-1]["x"])
        last_inventory = actual_data[-1]["y"]

    # ——— 2) Compute average monthly sales over past 6 months ————————
    six_mo_ago = today - relativedelta(months=6)
    total_sold = (
        sale_qs.filter(date__gte=six_mo_ago).aggregate(total=Sum("sold_quantity"))[
            "total"
        ]
        or 0
    )
    avg_monthly = (total_sold / 6) if total_sold else 0

    # ——— 3) Build combined “events” dict keyed by date —————————————
    events = defaultdict(float)

    # 3a) Pro-rata drop from last_snapshot_date → 1st of next month
    dim = calendar.monthrange(last_snapshot_date.year, last_snapshot_date.month)[1]
    next1 = last_snapshot_date.replace(day=1) + relativedelta(months=1)
    days_to_n1 = (next1 - last_snapshot_date).days
    daily_rate = avg_monthly / dim if dim else 0
    events[next1] += -daily_rate * days_to_n1

    # 3b) Fixed –avg_monthly drop on each subsequent 1st for 12 months
    cursor = next1
    for _ in range(1, 13):
        cursor = cursor + relativedelta(months=1)
        mo = cursor.replace(day=1)
        events[mo] += -avg_monthly

    # 3c) Restock bumps on their exact date_expected
    for oi in order_qs.filter(date_expected__gt=last_snapshot_date):
        events[oi.date_expected] += oi.quantity

    # ——— 4) Turn events into a sorted forecast_data list ——————————
    forecast_data = [{"x": last_snapshot_date.isoformat(), "y": round(last_inventory)}]
    running = last_inventory

    for dt in sorted(events):
        running += events[dt]
        forecast_data.append({"x": dt.isoformat(), "y": round(max(running, 0))})

    # ———————— COMPUTATIONS FOR SIZES DATA —————————
    # ——— 1) Compute avg monthly sales per size ——————————————
    six_months_ago = today - relativedelta(months=6)
    sales_by_size = (
        sale_qs.filter(date__gte=six_months_ago)
        .values(size=F("variant__size"))
        .annotate(total_sold=Sum("sold_quantity"))
    )
    avg_monthly_by_size = {row["size"]: row["total_sold"] / 6 for row in sales_by_size}

    # ——— 2) Compute sell-through rate and demand score per size ————
    # need stock at last snapshot date
    stock_on_last = (
        snap_qs.filter(date=last_snapshot_date)
        .values(size=F("product_variant__size"))
        .annotate(current_stock=Sum("inventory_count"))
    )
    stock_map = {r["size"]: r["current_stock"] for r in stock_on_last}

    scores = {}
    for size, sold_avg in avg_monthly_by_size.items():
        S = sold_avg * 6  # total sold
        E = stock_map.get(size, 0)
        R = 1.0 if (S + E) == 0 else S / (S + E)
        scores[size] = S * R  # demand score

    # ——— 3) Determine high/low threshold ————————————————
    median_score = statistics.median(scores.values()) if scores else 0
    indicators = {
        size: ("High demand" if score >= median_score else "Low demand")
        for size, score in scores.items()
    }

    # ——— 4) Build the “ideal mix” percentages —————————————————
    total_avg = sum(avg_monthly_by_size.values()) or 1
    ideal_pct = {
        size: (avg_monthly_by_size[size] / total_avg) * 100
        for size in avg_monthly_by_size
    }

    # ——— 5) Prepare datasets for Chart.js ———————————————
    # assign a color per size (pick whatever you like)
    color_map = {
        "XS": "#ef9a9a",
        "S": "#f48fb1",
        "M": "#ce93d8",
        "L": "#90caf9",
        "XL": "#80deea",
        "XXL": "#b0bec5",
    }

    # ——— after computing avg_monthly_by_size, scores, etc. —————
    size_order = ["XS", "S", "M", "L", "XL", "XXL"]

    size_mix = calculate_size_order_mix(category=selected_type, months=6)
    logger.debug(size_mix)

    # ——— 5) Render template —————————————————————————————————————
    return render(
        request,
        "inventory/inventory_snapshots.html",
        {
            "categories": categories,
            "selected_type": selected_type,
            "actual_data": json.dumps(actual_data),
            "forecast_data": json.dumps(forecast_data),
            "size_mix": size_mix,
        },
    )


def returns(request):
    # ——————————————————————————————————————————————
    # 1) Last-12-months Sales vs Returns series
    # ——————————————————————————————————————————————
    today = date.today()
    labels, monthly_sales, monthly_returns = [], [], []

    for i in range(12):
        # compute the start and end of each month
        month_start = (today - relativedelta(months=11 - i)).replace(day=1)
        next_month = month_start + relativedelta(months=1)

        # aggregate sold_value and return_value
        sales_total = (
            Sale.objects.filter(date__gte=month_start, date__lt=next_month).aggregate(
                total=Sum("sold_value")
            )["total"]
            or 0
        )
        returns_total = (
            Sale.objects.filter(date__gte=month_start, date__lt=next_month).aggregate(
                total=Sum("return_value")
            )["total"]
            or 0
        )

        labels.append(month_start.strftime("%b %Y"))
        monthly_sales.append(float(sales_total))
        monthly_returns.append(float(returns_total))

    # ——————————————————————————————————————————————
    # 2) Per-Product return-rate calculations
    #    return_rate = total_return_quantity / total_sold_quantity
    # ——————————————————————————————————————————————
    product_stats = (
        Sale.objects.values("variant__product__id", "variant__product__product_name")
        .annotate(
            total_sold=Sum("sold_quantity"), total_returned=Sum("return_quantity")
        )
        .exclude(total_sold=0)  # avoid division by zero
        .annotate(
            return_rate=ExpressionWrapper(
                F("total_returned") * 1.0 / F("total_sold"), output_field=FloatField()
            )
        )
    )

    # overall average of those per-product rates
    avg_rate = product_stats.aggregate(avg=Avg("return_rate"))["avg"] or 0

    # top 10 products by return_rate
    top_ten = product_stats.order_by("-return_rate")[:10]

    # build list of dicts for the template
    top_products = [
        {
            "id": item["variant__product__id"],
            "name": item["variant__product__product_name"],
            "sold_qty": item["total_sold"],
            "returned_qty": item["total_returned"],
            "return_rate": round(item["return_rate"] * 100, 2),  # as %
        }
        for item in top_ten
    ]

    context = {
        # existing context
        "returns": Sale.objects.filter(return_quantity__gt=0)
        .select_related("variant__product")
        .order_by("-date"),
        "monthly_labels": json.dumps(labels),
        "monthly_sales": json.dumps(monthly_sales),
        "monthly_returns": json.dumps(monthly_returns),
        # new context for return-rate
        "average_return_rate": round(avg_rate * 100, 2),  # e.g. “3.45”
        "top_products": top_products,
    }

    return render(request, "inventory/returns.html", context)<|MERGE_RESOLUTION|>--- conflicted
+++ resolved
@@ -1391,10 +1391,7 @@
     default_start = default_end.replace(day=1)
 
     def _parse_date(param: Optional[str]):
-<<<<<<< HEAD
-=======
-
->>>>>>> b982d4ae
+
         if not param:
             return None
         try:
@@ -1424,7 +1421,6 @@
         total_items=Coalesce(Sum(net_quantity_expr), Value(0, output_field=IntegerField()))
     )["total_items"] or 0
 
-<<<<<<< HEAD
     price_categories = [
         ("full_price", "Full price"),
         ("small_discount", "Small discount"),
@@ -1473,20 +1469,17 @@
     pricing_total_sales = sum(bucket["sales_count"] for bucket in price_breakdown)
     pricing_total_items = sum(bucket["items_count"] for bucket in price_breakdown)
 
-=======
->>>>>>> b982d4ae
+
     context = {
         "start_date": start_date,
         "end_date": end_date,
         "orders_count": orders_count,
         "items_count": int(total_items),
         "has_sales_data": orders_count > 0,
-<<<<<<< HEAD
         "price_breakdown": price_breakdown,
         "pricing_total_sales": int(pricing_total_sales),
         "pricing_total_items": int(pricing_total_items),
-=======
->>>>>>> b982d4ae
+
     }
 
     return render(request, "inventory/sales.html", context)
