--- conflicted
+++ resolved
@@ -848,7 +848,6 @@
     )
 
     # Subquery to fetch quantity from the most recent order item for each variant
-<<<<<<< HEAD
     # Most recent delivered order item quantity per variant
     last_qty_sq = (
         OrderItem.objects.filter(
@@ -858,12 +857,7 @@
         )
         .annotate(qty=Coalesce("actual_quantity", "quantity"))
         .order_by("-date_arrived")
-=======
-    last_qty_sq = (
-        OrderItem.objects.filter(product_variant=OuterRef("pk"))
-        .annotate(qty=Coalesce("actual_quantity", "quantity"))
-        .order_by("-order__order_date")
->>>>>>> 0b7e707d
+
         .values("qty")[:1]
     )
 
@@ -898,10 +892,6 @@
 
     safe_stock["product_safe_summary"]["total_last_order_qty"] = total_last_order_qty
 
-<<<<<<< HEAD
-=======
-
->>>>>>> 0b7e707d
     threshold_value = safe_stock["product_safe_summary"]["avg_speed"] * 2
 
     variant_proj_key = f"variant_proj_{product_id}"
