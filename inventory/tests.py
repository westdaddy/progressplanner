from datetime import date, timedelta, datetime
from decimal import Decimal

from unittest.mock import patch
from dateutil.relativedelta import relativedelta
from django.test import TestCase, RequestFactory
from django.utils import timezone

from .models import (
    Product,
    ProductVariant,
    InventorySnapshot,
    Sale,
    Order,
    OrderItem,
    Group,
    RestockSetting,
    Referrer,
)
from django.urls import reverse
from .utils import (
    get_low_stock_products,
    get_restock_alerts,
    calculate_variant_sales_speed,
    get_category_speed_stats,
)


class LowStockProductsTests(TestCase):
    def setUp(self):
        self.core_group = Group.objects.create(name="core")
        self.other_group = Group.objects.create(name="other")
        restock = RestockSetting.objects.create()
        restock.groups.add(self.core_group)

        self.product1 = Product.objects.create(product_id="P1", product_name="Prod1")
        self.product1.groups.add(self.core_group)
        self.variant1 = ProductVariant.objects.create(
            product=self.product1,
            variant_code="V1",
            primary_color="#000000",
        )
        InventorySnapshot.objects.create(
            product_variant=self.variant1,
            date=date.today(),
            inventory_count=5,
        )
        for m in range(6):
            Sale.objects.create(
                order_number=f"O{m}",
                date=date.today(),
                variant=self.variant1,
                sold_quantity=2,
                sold_value=100,
            )

        self.product2 = Product.objects.create(product_id="P2", product_name="Prod2")
        self.product2.groups.add(self.core_group)
        self.variant2 = ProductVariant.objects.create(
            product=self.product2,
            variant_code="V2",
            primary_color="#000000",
        )
        InventorySnapshot.objects.create(
            product_variant=self.variant2,
            date=date.today(),
            inventory_count=50,
        )
        for m in range(6):
            Sale.objects.create(
                order_number=f"O2-{m}",
                date=date.today(),
                variant=self.variant2,
                sold_quantity=1,
                sold_value=50,
            )

        # Variant that sold out quickly then restocked recently
        self.product3 = Product.objects.create(product_id="P3", product_name="Prod3")
        self.product3.groups.add(self.core_group)

        self.variant3 = ProductVariant.objects.create(
            product=self.product3,
            variant_code="V3",
            primary_color="#000000",
        )
        six_months_ago = date.today().replace(day=1) - relativedelta(months=6)
        InventorySnapshot.objects.create(
            product_variant=self.variant3,
            date=six_months_ago,
            inventory_count=10,
        )
        # sold everything five months ago
        Sale.objects.create(
            order_number="O3",
            date=six_months_ago + relativedelta(months=1),
            variant=self.variant3,
            sold_quantity=10,
            sold_value=200,
        )
        # restocked at current month with 5 on hand
        InventorySnapshot.objects.create(
            product_variant=self.variant3,
            date=date.today(),
            inventory_count=5,
        )

        # Low stock product not in core group
        self.product4 = Product.objects.create(product_id="P4", product_name="Prod4")
        self.product4.groups.add(self.other_group)
        self.variant4 = ProductVariant.objects.create(
            product=self.product4,
            variant_code="V4",
            primary_color="#000000",
        )
        InventorySnapshot.objects.create(
            product_variant=self.variant4,
            date=date.today(),
            inventory_count=2,
        )
        Sale.objects.create(
            order_number="O4",
            date=date.today(),
            variant=self.variant4,
            sold_quantity=5,
            sold_value=60,
        )

        # Decommissioned product should be ignored even if low stock
        self.product5 = Product.objects.create(
            product_id="P5", product_name="Prod5", decommissioned=True
        )
        self.product5.groups.add(self.core_group)
        self.variant5 = ProductVariant.objects.create(
            product=self.product5,
            variant_code="V5",
            primary_color="#000000",
        )
        InventorySnapshot.objects.create(
            product_variant=self.variant5,
            date=date.today(),
            inventory_count=1,
        )
        Sale.objects.create(
            order_number="O5",
            date=date.today(),
            variant=self.variant5,
            sold_quantity=3,
            sold_value=30,
        )

    def test_low_stock_variants(self):
        qs = ProductVariant.objects.all()
        low = list(get_low_stock_products(qs))

        self.assertIn(self.variant1, low)
        self.assertIn(self.variant3, low)
        self.assertNotIn(self.variant2, low)
        self.assertNotIn(self.variant4, low)
        self.assertNotIn(self.variant5, low)

    def test_low_stock_products(self):
        qs = Product.objects.all()
        low = list(get_low_stock_products(qs))
        self.assertIn(self.product1, low)
        self.assertIn(self.product3, low)
        self.assertNotIn(self.product2, low)
        self.assertNotIn(self.product4, low)
        self.assertNotIn(self.product5, low)

    def test_restock_alerts(self):
        alerts = get_restock_alerts()
        products = [a["product"] for a in alerts]
        self.assertIn(self.product1, products)
        self.assertIn(self.product3, products)
        self.assertNotIn(self.product2, products)
        self.assertNotIn(self.product4, products)
        self.assertNotIn(self.product5, products)

    def test_restock_alert_levels(self):
        product = Product.objects.create(product_id="P6", product_name="Prod6")
        product.groups.add(self.core_group)

        variants = []
        # Two variants completely out of stock
        for code in ["V6A", "V6B"]:
            v = ProductVariant.objects.create(
                product=product, variant_code=code, primary_color="#000000"
            )
            InventorySnapshot.objects.create(
                product_variant=v, date=date.today(), inventory_count=0
            )
            Sale.objects.create(
                order_number=code, date=date.today(), variant=v, sold_quantity=1, sold_value=10
            )
            variants.append(v)

        # One low-stock variant
        v_low = ProductVariant.objects.create(
            product=product, variant_code="V6C", primary_color="#000000"
        )
        InventorySnapshot.objects.create(
            product_variant=v_low, date=date.today(), inventory_count=1
        )
        Sale.objects.create(
            order_number="V6C", date=date.today(), variant=v_low, sold_quantity=1, sold_value=10
        )
        variants.append(v_low)

        # Two healthy variants
        for code in ["V6D", "V6E"]:
            v = ProductVariant.objects.create(
                product=product, variant_code=code, primary_color="#000000"
            )
            InventorySnapshot.objects.create(
                product_variant=v, date=date.today(), inventory_count=20
            )
            Sale.objects.create(
                order_number=code, date=date.today(), variant=v, sold_quantity=1, sold_value=10
            )
            variants.append(v)

        alerts = get_restock_alerts()
        alert_map = {a["product"]: a for a in alerts}

        self.assertEqual(alert_map[self.product1]["alert_type"], "normal")
        self.assertEqual(alert_map[product]["alert_type"], "urgent")


class LastOrderQtyTests(TestCase):
    def test_last_order_ignores_undelivered(self):
        product = Product.objects.create(product_id="P10", product_name="Prod10")
        variant = ProductVariant.objects.create(
            product=product, variant_code="V10", primary_color="#000000"
        )

        delivered_order = Order.objects.create(
            order_date=date.today() - relativedelta(months=2)
        )
        OrderItem.objects.create(
            product_variant=variant,
            order=delivered_order,
            quantity=5,
            item_cost_price=1.0,
            date_expected=date.today() - relativedelta(months=2, days=-10),
            date_arrived=delivered_order.order_date,
        )

        open_order = Order.objects.create(
            order_date=date.today() - relativedelta(months=1)
        )
        OrderItem.objects.create(
            product_variant=variant,
            order=open_order,
            quantity=9,
            item_cost_price=1.0,
            date_expected=date.today(),
        )

        url = reverse("product_detail", args=[product.id])
        response = self.client.get(url)
        rows = response.context["safe_stock_data"]
        self.assertEqual(rows[0]["last_order_qty"], 5)
        self.assertEqual(rows[0]["last_order_date"], delivered_order.order_date)


class VariantSalesSpeedTests(TestCase):
    def test_fallback_window_extends_to_year(self):
        today = date.today()
        product = Product.objects.create(product_id="P20", product_name="Prod20")
        variant = ProductVariant.objects.create(
            product=product, variant_code="V20", primary_color="#000000"
        )

        sale_date = today - timedelta(weeks=30)
        InventorySnapshot.objects.create(
            product_variant=variant,
            date=sale_date - timedelta(days=1),
            inventory_count=2,
        )
        Sale.objects.create(
            order_number="O20",
            date=sale_date,
            variant=variant,
            sold_quantity=2,
            sold_value=20,
        )

        InventorySnapshot.objects.create(
            product_variant=variant, date=today, inventory_count=0
        )

        no_fallback = calculate_variant_sales_speed(
            variant, today=today, fallback_weeks=26
        )
        with_fallback = calculate_variant_sales_speed(variant, today=today)

        self.assertEqual(no_fallback, 0.0)
        self.assertGreater(with_fallback, 0.0)


class CategorySpeedStatsTests(TestCase):
    def test_category_and_size_average_speed(self):
        today = date.today()
        product1 = Product.objects.create(product_id="P30", product_name="Prod30", type="rg")
        product2 = Product.objects.create(product_id="P31", product_name="Prod31", type="rg")

        v1 = ProductVariant.objects.create(product=product1, variant_code="V30S", primary_color="#000000", size="S")
        v2 = ProductVariant.objects.create(product=product2, variant_code="V31S", primary_color="#000000", size="S")

        InventorySnapshot.objects.create(product_variant=v1, date=today - timedelta(weeks=4), inventory_count=10)
        InventorySnapshot.objects.create(product_variant=v1, date=today, inventory_count=6)
        InventorySnapshot.objects.create(product_variant=v2, date=today - timedelta(weeks=4), inventory_count=10)
        InventorySnapshot.objects.create(product_variant=v2, date=today, inventory_count=8)

        for i in range(4):
            Sale.objects.create(order_number=f"O1{i}", date=today - timedelta(weeks=i), variant=v1, sold_quantity=1, sold_value=10)
        for i in range(2):
            Sale.objects.create(order_number=f"O2{i}", date=today - timedelta(weeks=i), variant=v2, sold_quantity=1, sold_value=10)

        stats = get_category_speed_stats("rg", weeks=4, today=today)

        self.assertIn("overall_avg", stats)
        self.assertIn("size_avgs", stats)
        self.assertIn("S", stats["size_avgs"])
        self.assertGreater(stats["overall_avg"], 0)
        self.assertGreater(stats["size_avgs"]["S"], 0)


class ProductAdminFormTests(TestCase):
    def test_admin_creates_variants_on_save(self):
        from inventory.admin import ProductAdminForm, ProductAdmin
        from django.contrib.admin.sites import AdminSite


        form_data = {
            "product_id": "PG123",
            "product_name": "Prod",
            "type": "rg",
            "restock_time": 0,
            "variant_sizes": ["XS", "M"],
        }
        form = ProductAdminForm(data=form_data)
        self.assertTrue(form.is_valid(), form.errors)

        # Simulate admin workflow
        product = form.save(commit=False)
        admin = ProductAdmin(Product, admin_site=AdminSite())
        admin.save_model(request=None, obj=product, form=form, change=False)


        variants = product.variants.all()
        self.assertEqual(variants.count(), 2)
        codes = set(variants.values_list("variant_code", flat=True))
        self.assertEqual(codes, {"PG123-XS", "PG123-M"})
        genders = set(variants.values_list("gender", flat=True))
        self.assertEqual(genders, {"male"})

    def test_product_admin_includes_variant_inline(self):
        from inventory.admin import ProductAdmin, ProductVariantInline
        from django.contrib.admin.sites import AdminSite

        admin = ProductAdmin(Product, admin_site=AdminSite())
        self.assertIn(ProductVariantInline, admin.inlines)


class ProductVariantOrderingTests(TestCase):
    def test_admin_orders_variants_by_size(self):
        from inventory.admin import ProductVariantAdmin
        from django.contrib.admin.sites import AdminSite

        product = Product.objects.create(product_id="PV1", product_name="Prod1")
        sizes = ["M", "S", "L"]
        for s in sizes:
            ProductVariant.objects.create(
                product=product,
                variant_code=f"V{s}",
                size=s,
                primary_color="#000000",
            )

        admin = ProductVariantAdmin(ProductVariant, admin_site=AdminSite())
        request = RequestFactory().get("/")
        ordered = list(admin.get_queryset(request).values_list("size", flat=True))
        expected_order = [code for code, _ in ProductVariant.SIZE_CHOICES if code in sizes]
        self.assertEqual(ordered, expected_order)

    def test_add_products_form_orders_variants_by_size(self):
        from inventory.admin import AddProductsForm

        product = Product.objects.create(product_id="PF1", product_name="Prod2")
        ProductVariant.objects.create(
            product=product,
            variant_code="PFS",
            size="S",
            primary_color="#000000",
        )
        ProductVariant.objects.create(
            product=product,
            variant_code="PFM",
            size="M",
            primary_color="#000000",
        )

        form = AddProductsForm()
        ordered = list(form.fields["product_variants"].queryset.values_list("size", flat=True))
        expected_order = [code for code, _ in ProductVariant.SIZE_CHOICES if code in ["S", "M"]]
        self.assertEqual(ordered, expected_order)


class OrderItemInlineTests(TestCase):
    def test_inline_queryset_orders_by_product_and_size(self):
        from inventory.admin import OrderItemInline
        from django.contrib.admin.sites import AdminSite
        from django.test import RequestFactory
        from django.contrib.auth.models import User

        prod_a = Product.objects.create(product_id="PA", product_name="Aprod")
        prod_b = Product.objects.create(product_id="PB", product_name="Bprod")

        var_a_s = ProductVariant.objects.create(
            product=prod_a,
            variant_code="AS",
            size="S",
            primary_color="#000000",
        )
        var_a_m = ProductVariant.objects.create(
            product=prod_a,
            variant_code="AM",
            size="M",
            primary_color="#000000",
        )
        var_b_s = ProductVariant.objects.create(
            product=prod_b,
            variant_code="BS",
            size="S",
            primary_color="#000000",
        )

        order = Order.objects.create(invoice_id="INV1", order_date=date.today())
        OrderItem.objects.create(
            order=order,
            product_variant=var_a_m,
            quantity=1,
            item_cost_price=0,
            date_expected=date.today(),
        )
        OrderItem.objects.create(
            order=order,
            product_variant=var_a_s,
            quantity=1,
            item_cost_price=0,
            date_expected=date.today(),
        )
        OrderItem.objects.create(
            order=order,
            product_variant=var_b_s,
            quantity=1,
            item_cost_price=0,
            date_expected=date.today(),
        )

        inline = OrderItemInline(OrderItem, admin_site=AdminSite())
        request = RequestFactory().get("/")
        request.user = User.objects.create_superuser("admin", "a@example.com", "p")
        items = list(inline.get_queryset(request))
        sizes = [item.product_variant.size for item in items]
        products = [item.product_variant.product.product_name for item in items]

        self.assertEqual(products, ["Aprod", "Aprod", "Bprod"])
        self.assertEqual(sizes, ["S", "M", "S"])


class SalesDataInventoryTests(TestCase):
    def setUp(self):
        self.product = Product.objects.create(
            product_id="P100", product_name="Prod100", retail_price=10
        )
        self.variant = ProductVariant.objects.create(
            product=self.product, variant_code="V100", primary_color="#000000"
        )

    def test_snapshot_warning_when_far_from_month_end(self):
        InventorySnapshot.objects.create(
            product_variant=self.variant,
            date=date(2024, 3, 25),
            inventory_count=10,
        )
        url = reverse("sales_data")
        res = self.client.get(url, {"year": 2024, "month": 3})
        data = res.json()
        self.assertEqual(data["inventory_count"], 10)
        self.assertTrue(data["snapshot_warning"])
        self.assertEqual(data["snapshot_date"], "2024-03-25")

    def test_on_order_calculation(self):
        # snapshot near month end to avoid warning
        InventorySnapshot.objects.create(
            product_variant=self.variant,
            date=date(2024, 4, 1),
            inventory_count=8,
        )
        order1 = Order.objects.create(order_date=date(2024, 3, 10))
        OrderItem.objects.create(
            order=order1,
            product_variant=self.variant,
            quantity=5,
            item_cost_price=1,
            date_expected=date(2024, 3, 20),
            date_arrived=date(2024, 4, 5),
        )
        order2 = Order.objects.create(order_date=date(2024, 3, 5))
        OrderItem.objects.create(
            order=order2,
            product_variant=self.variant,
            quantity=3,
            item_cost_price=1,
            date_expected=date(2024, 3, 15),
            date_arrived=date(2024, 3, 20),
        )
        url = reverse("sales_data")
        res = self.client.get(url, {"year": 2024, "month": 3})
        data = res.json()
        self.assertEqual(data["on_order_count"], 5)
        self.assertFalse(data["snapshot_warning"])
        self.assertEqual(data["snapshot_date"], "2024-04-01")


class SalesViewTests(TestCase):
    def setUp(self):
        self.product = Product.objects.create(
            product_id="SP1", product_name="Sales Product", retail_price=10
        )
        self.variant = ProductVariant.objects.create(
            product=self.product,
            variant_code="SP1-V1",
            primary_color="#000000",
        )

    def test_default_last_month_range_and_metrics(self):
        # Sales in April 2024
        Sale.objects.create(
            order_number="A100",
            date=date(2024, 4, 5),
            variant=self.variant,
            sold_quantity=3,
            return_quantity=1,
            sold_value=100,
            return_value=30,
        )
        Sale.objects.create(
            order_number="A100",
            date=date(2024, 4, 10),
            variant=self.variant,
            sold_quantity=2,
            sold_value=70,
        )
        Sale.objects.create(
            order_number="B200",
            date=date(2024, 4, 20),
            variant=self.variant,
            sold_quantity=5,
            return_quantity=2,
            sold_value=120,
            return_value=40,
        )
        # Outside the default range
        Sale.objects.create(
            order_number="C300",
            date=date(2024, 3, 15),
            variant=self.variant,
            sold_quantity=4,
            sold_value=50,
        )

        with patch("inventory.views.now") as mock_now:
            mock_now.return_value = timezone.make_aware(datetime(2024, 5, 15))
            response = self.client.get(reverse("sales"))

        self.assertEqual(response.status_code, 200)
        self.assertEqual(response.context["start_date"], date(2024, 4, 1))
        self.assertEqual(response.context["end_date"], date(2024, 4, 30))
        self.assertEqual(response.context["orders_count"], 2)
        self.assertEqual(response.context["items_count"], 7)
        self.assertEqual(response.context["gross_sales_value"], Decimal("290"))
        self.assertEqual(response.context["net_sales_value"], Decimal("220"))
        self.assertTrue(response.context["has_sales_data"])

    def test_custom_range_filters_sales(self):
        Sale.objects.create(
            order_number="X1",
            date=date(2024, 1, 5),
            variant=self.variant,
            sold_quantity=4,
            sold_value=80,
        )
        Sale.objects.create(
            order_number="X2",
            date=date(2024, 2, 10),
            variant=self.variant,
            sold_quantity=6,
            return_quantity=1,
            sold_value=90,
            return_value=15,
        )
        Sale.objects.create(
            order_number="X3",
            date=date(2024, 3, 1),
            variant=self.variant,
            sold_quantity=8,
            sold_value=110,
        )

        with patch("inventory.views.now") as mock_now:
            mock_now.return_value = timezone.make_aware(datetime(2024, 4, 10))
            response = self.client.get(
                reverse("sales"),
                {"start_date": "2024-02-28", "end_date": "2024-02-01"},
            )

        self.assertEqual(response.status_code, 200)
        self.assertEqual(response.context["start_date"], date(2024, 2, 1))
        self.assertEqual(response.context["end_date"], date(2024, 2, 28))
        self.assertEqual(response.context["orders_count"], 1)
        self.assertEqual(response.context["items_count"], 5)
        self.assertEqual(response.context["gross_sales_value"], Decimal("90"))
        self.assertEqual(response.context["net_sales_value"], Decimal("75"))
        self.assertTrue(response.context["has_sales_data"])

    def test_price_breakdown_categorises_sales(self):
        self.product.retail_price = Decimal("100")
        self.product.save(update_fields=["retail_price"])

        Sale.objects.create(
            order_number="F001",
            date=date(2024, 4, 2),
            variant=self.variant,
            sold_quantity=1,
            sold_value=Decimal("100.00"),
        )
        Sale.objects.create(
            order_number="S001",
            date=date(2024, 4, 5),
            variant=self.variant,
            sold_quantity=2,
            sold_value=Decimal("192.00"),
        )
        Sale.objects.create(
            order_number="D001",
            date=date(2024, 4, 12),
            variant=self.variant,
            sold_quantity=1,
            sold_value=Decimal("90.00"),
        )
        Sale.objects.create(
            order_number="W001",
            date=date(2024, 4, 18),
            variant=self.variant,
            sold_quantity=4,
            sold_value=Decimal("300.00"),
        )
        Sale.objects.create(
            order_number="G001",
            date=date(2024, 4, 25),
            variant=self.variant,
            sold_quantity=1,
            sold_value=Decimal("0.00"),
        )
        # Returned sale should be excluded from breakdown counts
        Sale.objects.create(
            order_number="R001",
            date=date(2024, 4, 27),
            variant=self.variant,
            sold_quantity=2,
            return_quantity=1,
            sold_value=Decimal("150.00"),
        )

        with patch("inventory.views.now") as mock_now:
            mock_now.return_value = timezone.make_aware(datetime(2024, 5, 15))
            response = self.client.get(reverse("sales"))

        self.assertEqual(response.status_code, 200)

        breakdown = response.context["price_breakdown"]
        breakdown_by_label = {entry["label"]: entry for entry in breakdown}

        self.assertEqual(breakdown_by_label["Full price"]["items_count"], 1)
        self.assertEqual(breakdown_by_label["Full price"]["retail_value"], Decimal("100"))
        self.assertEqual(
            breakdown_by_label["Full price"]["actual_value"], Decimal("100")
        )
        self.assertEqual(
            breakdown_by_label["Full price"]["actual_percentage"], Decimal("14.66")
        )

        self.assertEqual(breakdown_by_label["Small discount"]["items_count"], 2)
        self.assertEqual(
            breakdown_by_label["Small discount"]["retail_value"], Decimal("200")
        )
        self.assertEqual(
            breakdown_by_label["Small discount"]["actual_value"], Decimal("192")
        )
        self.assertEqual(
            breakdown_by_label["Small discount"]["actual_percentage"],
            Decimal("28.15"),
        )

        self.assertEqual(breakdown_by_label["Discount"]["items_count"], 1)
        self.assertEqual(
            breakdown_by_label["Discount"]["retail_value"], Decimal("100")
        )
        self.assertEqual(
            breakdown_by_label["Discount"]["actual_value"], Decimal("90")
        )
        self.assertEqual(
            breakdown_by_label["Discount"]["actual_percentage"], Decimal("13.20")
        )

        self.assertEqual(breakdown_by_label["Wholesale"]["items_count"], 4)
        self.assertEqual(
            breakdown_by_label["Wholesale"]["retail_value"], Decimal("400")
        )
        self.assertEqual(
            breakdown_by_label["Wholesale"]["actual_value"], Decimal("300")
        )
        self.assertEqual(
            breakdown_by_label["Wholesale"]["actual_percentage"], Decimal("43.99")
        )

        self.assertEqual(breakdown_by_label["Gifted"]["items_count"], 1)
        self.assertEqual(
            breakdown_by_label["Gifted"]["retail_value"], Decimal("100")
        )
        self.assertEqual(
            breakdown_by_label["Gifted"]["actual_value"], Decimal("0")
        )
        self.assertEqual(
            breakdown_by_label["Gifted"]["actual_percentage"], Decimal("0.00")
        )

        self.assertEqual(response.context["pricing_total_items"], 9)
        self.assertEqual(
            response.context["pricing_total_retail_value"], Decimal("900")
        )
        self.assertEqual(
            response.context["pricing_total_actual_value"], Decimal("682")
        )

    def test_refunded_sales_not_categorised_as_gifted(self):
        self.product.retail_price = Decimal("100")
        self.product.save(update_fields=["retail_price"])

        Sale.objects.create(
            order_number="R100",
            date=date(2024, 4, 15),
            variant=self.variant,
            sold_quantity=1,
            sold_value=Decimal("0.00"),
            return_quantity=0,
            return_value=Decimal("100.00"),
        )

        with patch("inventory.views.now") as mock_now:
            mock_now.return_value = timezone.make_aware(datetime(2024, 5, 15))
            response = self.client.get(reverse("sales"))

        self.assertEqual(response.status_code, 200)
        breakdown = response.context["price_breakdown"]
        breakdown_by_label = {entry["label"]: entry for entry in breakdown}

        self.assertEqual(breakdown_by_label["Gifted"]["items_count"], 0)
        self.assertEqual(breakdown_by_label["Full price"]["items_count"], 1)

    def test_assign_order_referrer_updates_all_sales(self):
        referrer = Referrer.objects.create(name="Coach Nova")
        sale_one = Sale.objects.create(
            order_number="REF100",
            date=date(2024, 4, 5),
            variant=self.variant,
            sold_quantity=1,
            sold_value=Decimal("10.00"),
        )
        sale_two = Sale.objects.create(
            order_number="REF100",
            date=date(2024, 4, 6),
            variant=self.variant,
            sold_quantity=2,
            sold_value=Decimal("20.00"),
        )
        other_sale = Sale.objects.create(
            order_number="OTHER",
            date=date(2024, 4, 6),
            variant=self.variant,
            sold_quantity=1,
            sold_value=Decimal("10.00"),
        )

        redirect_with_dates = self.client.post(
            reverse("assign_order_referrer", args=["full_price"]),
            {
                "order_number": "REF100",
                "referrer_id": str(referrer.id),
                "date_querystring": "start_date=2024-04-01&end_date=2024-04-30",
            },
        )

        expected_redirect = (
            f"{reverse('sales_bucket_detail', args=['full_price'])}?"
            "start_date=2024-04-01&end_date=2024-04-30"
        )
        self.assertEqual(redirect_with_dates.status_code, 302)
        self.assertEqual(redirect_with_dates["Location"], expected_redirect)

        sale_one.refresh_from_db()
        sale_two.refresh_from_db()
        other_sale.refresh_from_db()

        self.assertEqual(sale_one.referrer, referrer)
        self.assertEqual(sale_two.referrer, referrer)
        self.assertIsNone(other_sale.referrer)

        redirect_clear = self.client.post(
            reverse("assign_order_referrer", args=["full_price"]),
            {
                "order_number": "REF100",
                "referrer_id": "",
            },
        )
        self.assertEqual(
            redirect_clear["Location"],
            reverse("sales_bucket_detail", args=["full_price"]),
        )

        sale_one.refresh_from_db()
        sale_two.refresh_from_db()

        self.assertIsNone(sale_one.referrer)
        self.assertIsNone(sale_two.referrer)
<<<<<<< HEAD


class SalesBucketDetailViewTests(TestCase):
    def setUp(self):
        self.product = Product.objects.create(
            product_id="SB1", product_name="Sales Bucket Product", retail_price=Decimal("100.00")
        )
        self.variant = ProductVariant.objects.create(
            product=self.product,
            variant_code="SB1-1",
            primary_color="#000000",
        )

    def test_full_order_displayed_for_bucket(self):
        bucket_sale = Sale.objects.create(
            order_number="ORDER-1",
            date=date(2024, 4, 5),
            variant=self.variant,
            sold_quantity=1,
            sold_value=Decimal("0.00"),
        )
        other_sale = Sale.objects.create(
            order_number="ORDER-1",
            date=date(2024, 4, 5),
            variant=self.variant,
            sold_quantity=1,
            sold_value=Decimal("100.00"),
        )

        response = self.client.get(
            reverse("sales_bucket_detail", args=["gifted"]),
            {"start_date": "2024-04-01", "end_date": "2024-04-30"},
        )

        self.assertEqual(response.status_code, 200)
        orders = response.context["orders"]
        self.assertEqual(len(orders), 1)

        order = orders[0]
        self.assertEqual(order["order_number"], "ORDER-1")
        self.assertEqual(order["total_value"], Decimal("100.00"))
        self.assertEqual(len(order["items"]), 2)

        bucket_items = [item for item in order["items"] if item["is_bucket_item"]]
        non_bucket_items = [item for item in order["items"] if not item["is_bucket_item"]]

        self.assertEqual(len(bucket_items), 1)
        self.assertEqual(len(non_bucket_items), 1)
        self.assertEqual(bucket_items[0]["sale"].pk, bucket_sale.pk)
        self.assertEqual(non_bucket_items[0]["sale"].pk, other_sale.pk)

        bucket_totals = response.context["bucket_totals"]
        self.assertEqual(bucket_totals["items_count"], 1)
        self.assertEqual(bucket_totals["retail_value"], Decimal("100.00"))
        self.assertEqual(bucket_totals["actual_value"], Decimal("0.00"))
=======
>>>>>>> f1213118
<|MERGE_RESOLUTION|>--- conflicted
+++ resolved
@@ -837,7 +837,6 @@
 
         self.assertIsNone(sale_one.referrer)
         self.assertIsNone(sale_two.referrer)
-<<<<<<< HEAD
 
 
 class SalesBucketDetailViewTests(TestCase):
@@ -893,5 +892,4 @@
         self.assertEqual(bucket_totals["items_count"], 1)
         self.assertEqual(bucket_totals["retail_value"], Decimal("100.00"))
         self.assertEqual(bucket_totals["actual_value"], Decimal("0.00"))
-=======
->>>>>>> f1213118
+
