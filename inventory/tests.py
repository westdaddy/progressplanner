--- conflicted
+++ resolved
@@ -932,10 +932,8 @@
         self.assertTrue(returned_item["returned"])
         self.assertEqual(returned_item["return_quantity"], 1)
         self.assertEqual(returned_item["return_value"], Decimal("100.00"))
-<<<<<<< HEAD
         self.assertEqual(returned_item["discount_percentage"], Decimal("100.00"))
-=======
->>>>>>> ce8153e0
+
 
     def test_refunded_sale_without_quantity_highlighted(self):
         refund_sale = Sale.objects.create(
@@ -964,8 +962,5 @@
         self.assertEqual(refund_item["sale"].pk, refund_sale.pk)
         self.assertEqual(refund_item["return_quantity"], 0)
         self.assertEqual(refund_item["return_value"], Decimal("100.00"))
-<<<<<<< HEAD
         self.assertEqual(refund_item["discount_percentage"], Decimal("100.00"))
-=======
->>>>>>> ce8153e0
-
+
