--- conflicted
+++ resolved
@@ -356,7 +356,6 @@
         from django.contrib.admin.sites import AdminSite
 
         admin = ProductAdmin(Product, admin_site=AdminSite())
-<<<<<<< HEAD
         self.assertIn(ProductVariantInline, admin.inlines)
 
 
@@ -402,6 +401,3 @@
         ordered = list(form.fields["product_variants"].queryset.values_list("size", flat=True))
         expected_order = [code for code, _ in ProductVariant.SIZE_CHOICES if code in ["S", "M"]]
         self.assertEqual(ordered, expected_order)
-=======
-        self.assertIn(ProductVariantInline, admin.inlines)
->>>>>>> 166f906e
