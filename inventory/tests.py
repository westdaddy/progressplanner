from datetime import date
from dateutil.relativedelta import relativedelta
from django.test import TestCase

from .models import (
    Product,
    ProductVariant,
    InventorySnapshot,
    Sale,
    Group,
    RestockSetting,
)
from .utils import get_low_stock_products


class LowStockProductsTests(TestCase):
    def setUp(self):
        self.core_group = Group.objects.create(name="core")
        self.other_group = Group.objects.create(name="other")
        restock = RestockSetting.objects.create()
        restock.groups.add(self.core_group)
<<<<<<< HEAD
=======

>>>>>>> c2ecc04e
        self.product1 = Product.objects.create(
            product_id="P1", product_name="Prod1"
        )
        self.product1.groups.add(self.core_group)
        self.variant1 = ProductVariant.objects.create(
            product=self.product1,
            variant_code="V1",
            primary_color="#000000",
        )
        InventorySnapshot.objects.create(
            product_variant=self.variant1,
            date=date.today(),
            inventory_count=5,
        )
        for m in range(6):
            Sale.objects.create(
                order_number=f"O{m}",
                date=date.today(),
                variant=self.variant1,
                sold_quantity=2,
                sold_value=100,
            )

        self.product2 = Product.objects.create(
            product_id="P2", product_name="Prod2"
        )
        self.product2.groups.add(self.core_group)
        self.variant2 = ProductVariant.objects.create(
            product=self.product2,
            variant_code="V2",
            primary_color="#000000",
        )
        InventorySnapshot.objects.create(
            product_variant=self.variant2,
            date=date.today(),
            inventory_count=50,
        )
        for m in range(6):
            Sale.objects.create(
                order_number=f"O2-{m}",
                date=date.today(),
                variant=self.variant2,
                sold_quantity=1,
                sold_value=50,
            )

        # Variant that sold out quickly then restocked recently
        self.product3 = Product.objects.create(
            product_id="P3", product_name="Prod3"
        )
        self.product3.groups.add(self.core_group)
<<<<<<< HEAD
=======
        
>>>>>>> c2ecc04e
        self.variant3 = ProductVariant.objects.create(
            product=self.product3,
            variant_code="V3",
            primary_color="#000000",
        )
        six_months_ago = date.today().replace(day=1) - relativedelta(months=6)
        InventorySnapshot.objects.create(
            product_variant=self.variant3,
            date=six_months_ago,
            inventory_count=10,
        )
        # sold everything five months ago
        Sale.objects.create(
            order_number="O3", 
            date=six_months_ago + relativedelta(months=1),
            variant=self.variant3,
            sold_quantity=10,
            sold_value=200,
        )
        # restocked at current month with 5 on hand
        InventorySnapshot.objects.create(
            product_variant=self.variant3,
            date=date.today(),
            inventory_count=5,
        )

        # Low stock product not in core group
        self.product4 = Product.objects.create(
            product_id="P4", product_name="Prod4"
        )
        self.product4.groups.add(self.other_group)
        self.variant4 = ProductVariant.objects.create(
            product=self.product4,
            variant_code="V4",
            primary_color="#000000",
        )
        InventorySnapshot.objects.create(
            product_variant=self.variant4,
            date=date.today(),
            inventory_count=2,
        )
        Sale.objects.create(
            order_number="O4",
            date=date.today(),
            variant=self.variant4,
            sold_quantity=5,
            sold_value=60,
        )

        # Decommissioned product should be ignored even if low stock
        self.product5 = Product.objects.create(
            product_id="P5", product_name="Prod5", decommissioned=True
        )
        self.product5.groups.add(self.core_group)
        self.variant5 = ProductVariant.objects.create(
            product=self.product5,
            variant_code="V5",
            primary_color="#000000",
        )
        InventorySnapshot.objects.create(
            product_variant=self.variant5,
            date=date.today(),
            inventory_count=1,
        )
        Sale.objects.create(
            order_number="O5",
            date=date.today(),
            variant=self.variant5,
            sold_quantity=3,
            sold_value=30,
        )

    def test_low_stock_variants(self):
        qs = ProductVariant.objects.all()
        low = list(get_low_stock_products(qs))

        self.assertIn(self.variant1, low)
        self.assertIn(self.variant3, low)
        self.assertNotIn(self.variant2, low)
        self.assertNotIn(self.variant4, low)
        self.assertNotIn(self.variant5, low)

    def test_low_stock_products(self):
        qs = Product.objects.all()
        low = list(get_low_stock_products(qs))
        self.assertIn(self.product1, low)
        self.assertIn(self.product3, low)
        self.assertNotIn(self.product2, low)
        self.assertNotIn(self.product4, low)
        self.assertNotIn(self.product5, low)<|MERGE_RESOLUTION|>--- conflicted
+++ resolved
@@ -19,10 +19,7 @@
         self.other_group = Group.objects.create(name="other")
         restock = RestockSetting.objects.create()
         restock.groups.add(self.core_group)
-<<<<<<< HEAD
-=======
-
->>>>>>> c2ecc04e
+        
         self.product1 = Product.objects.create(
             product_id="P1", product_name="Prod1"
         )
@@ -74,10 +71,7 @@
             product_id="P3", product_name="Prod3"
         )
         self.product3.groups.add(self.core_group)
-<<<<<<< HEAD
-=======
-        
->>>>>>> c2ecc04e
+
         self.variant3 = ProductVariant.objects.create(
             product=self.product3,
             variant_code="V3",
