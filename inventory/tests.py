--- conflicted
+++ resolved
@@ -66,10 +66,8 @@
         self.product3 = Product.objects.create(
             product_id="P3", product_name="Prod3"
         )
-<<<<<<< HEAD
         self.product3.groups.add(self.core_group)
-=======
->>>>>>> 86f078ed
+
         self.variant3 = ProductVariant.objects.create(
             product=self.product3,
             variant_code="V3",
@@ -96,7 +94,6 @@
             inventory_count=5,
         )
 
-<<<<<<< HEAD
         # Low stock product not in core group
         self.product4 = Product.objects.create(
             product_id="P4", product_name="Prod4"
@@ -147,12 +144,7 @@
         qs = ProductVariant.objects.all()
         low = list(get_low_stock_products(qs))
 
-=======
-    def test_low_stock_variants(self):
-        qs = ProductVariant.objects.all()
-        low = list(get_low_stock_products(qs))
-        
->>>>>>> 86f078ed
+
         self.assertIn(self.variant1, low)
         self.assertIn(self.variant3, low)
         self.assertNotIn(self.variant2, low)
@@ -164,10 +156,6 @@
         low = list(get_low_stock_products(qs))
         self.assertIn(self.product1, low)
         self.assertIn(self.product3, low)
-<<<<<<< HEAD
         self.assertNotIn(self.product2, low)
         self.assertNotIn(self.product4, low)
-        self.assertNotIn(self.product5, low)
-=======
-        self.assertNotIn(self.product2, low)
->>>>>>> 86f078ed
+        self.assertNotIn(self.product5, low)