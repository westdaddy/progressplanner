from datetime import date
from dateutil.relativedelta import relativedelta
from django.test import TestCase

from .models import (
    Product,
    ProductVariant,
    InventorySnapshot,
    Sale,
    Group,
    RestockSetting,
)
from .utils import get_low_stock_products, get_restock_alerts
<<<<<<< HEAD
=======

>>>>>>> 72828c40


class LowStockProductsTests(TestCase):
    def setUp(self):
        self.core_group = Group.objects.create(name="core")
        self.other_group = Group.objects.create(name="other")
        restock = RestockSetting.objects.create()
        restock.groups.add(self.core_group)
<<<<<<< HEAD
=======

>>>>>>> 72828c40
        self.product1 = Product.objects.create(
            product_id="P1", product_name="Prod1"
        )
        self.product1.groups.add(self.core_group)
        self.variant1 = ProductVariant.objects.create(
            product=self.product1,
            variant_code="V1",
            primary_color="#000000",
        )
        InventorySnapshot.objects.create(
            product_variant=self.variant1,
            date=date.today(),
            inventory_count=5,
        )
        for m in range(6):
            Sale.objects.create(
                order_number=f"O{m}",
                date=date.today(),
                variant=self.variant1,
                sold_quantity=2,
                sold_value=100,
            )

        self.product2 = Product.objects.create(
            product_id="P2", product_name="Prod2"
        )
        self.product2.groups.add(self.core_group)
        self.variant2 = ProductVariant.objects.create(
            product=self.product2,
            variant_code="V2",
            primary_color="#000000",
        )
        InventorySnapshot.objects.create(
            product_variant=self.variant2,
            date=date.today(),
            inventory_count=50,
        )
        for m in range(6):
            Sale.objects.create(
                order_number=f"O2-{m}",
                date=date.today(),
                variant=self.variant2,
                sold_quantity=1,
                sold_value=50,
            )

        # Variant that sold out quickly then restocked recently
        self.product3 = Product.objects.create(
            product_id="P3", product_name="Prod3"
        )
        self.product3.groups.add(self.core_group)
<<<<<<< HEAD
=======

>>>>>>> 72828c40
        self.variant3 = ProductVariant.objects.create(
            product=self.product3,
            variant_code="V3",
            primary_color="#000000",
        )
        six_months_ago = date.today().replace(day=1) - relativedelta(months=6)
        InventorySnapshot.objects.create(
            product_variant=self.variant3,
            date=six_months_ago,
            inventory_count=10,
        )
        # sold everything five months ago
        Sale.objects.create(
            order_number="O3", 
            date=six_months_ago + relativedelta(months=1),
            variant=self.variant3,
            sold_quantity=10,
            sold_value=200,
        )
        # restocked at current month with 5 on hand
        InventorySnapshot.objects.create(
            product_variant=self.variant3,
            date=date.today(),
            inventory_count=5,
        )

        # Low stock product not in core group
        self.product4 = Product.objects.create(
            product_id="P4", product_name="Prod4"
        )
        self.product4.groups.add(self.other_group)
        self.variant4 = ProductVariant.objects.create(
            product=self.product4,
            variant_code="V4",
            primary_color="#000000",
        )
        InventorySnapshot.objects.create(
            product_variant=self.variant4,
            date=date.today(),
            inventory_count=2,
        )
        Sale.objects.create(
            order_number="O4",
            date=date.today(),
            variant=self.variant4,
            sold_quantity=5,
            sold_value=60,
        )

        # Decommissioned product should be ignored even if low stock
        self.product5 = Product.objects.create(
            product_id="P5", product_name="Prod5", decommissioned=True
        )
        self.product5.groups.add(self.core_group)
        self.variant5 = ProductVariant.objects.create(
            product=self.product5,
            variant_code="V5",
            primary_color="#000000",
        )
        InventorySnapshot.objects.create(
            product_variant=self.variant5,
            date=date.today(),
            inventory_count=1,
        )
        Sale.objects.create(
            order_number="O5",
            date=date.today(),
            variant=self.variant5,
            sold_quantity=3,
            sold_value=30,
        )

    def test_low_stock_variants(self):
        qs = ProductVariant.objects.all()
        low = list(get_low_stock_products(qs))

        self.assertIn(self.variant1, low)
        self.assertIn(self.variant3, low)
        self.assertNotIn(self.variant2, low)
        self.assertNotIn(self.variant4, low)
        self.assertNotIn(self.variant5, low)

    def test_low_stock_products(self):
        qs = Product.objects.all()
        low = list(get_low_stock_products(qs))
        self.assertIn(self.product1, low)
        self.assertIn(self.product3, low)
        self.assertNotIn(self.product2, low)
        self.assertNotIn(self.product4, low)
        self.assertNotIn(self.product5, low)

    def test_restock_alerts(self):
        alerts = get_restock_alerts()
        products = [a["product"] for a in alerts]
        self.assertIn(self.product1, products)
        self.assertIn(self.product3, products)
        self.assertNotIn(self.product2, products)
        self.assertNotIn(self.product4, products)
<<<<<<< HEAD
        self.assertNotIn(self.product5, products)
=======
        self.assertNotIn(self.product5, products)
>>>>>>> 72828c40
<|MERGE_RESOLUTION|>--- conflicted
+++ resolved
@@ -11,10 +11,7 @@
     RestockSetting,
 )
 from .utils import get_low_stock_products, get_restock_alerts
-<<<<<<< HEAD
-=======
 
->>>>>>> 72828c40
 
 
 class LowStockProductsTests(TestCase):
@@ -23,10 +20,7 @@
         self.other_group = Group.objects.create(name="other")
         restock = RestockSetting.objects.create()
         restock.groups.add(self.core_group)
-<<<<<<< HEAD
-=======
 
->>>>>>> 72828c40
         self.product1 = Product.objects.create(
             product_id="P1", product_name="Prod1"
         )
@@ -78,10 +72,7 @@
             product_id="P3", product_name="Prod3"
         )
         self.product3.groups.add(self.core_group)
-<<<<<<< HEAD
-=======
 
->>>>>>> 72828c40
         self.variant3 = ProductVariant.objects.create(
             product=self.product3,
             variant_code="V3",
@@ -180,8 +171,4 @@
         self.assertIn(self.product3, products)
         self.assertNotIn(self.product2, products)
         self.assertNotIn(self.product4, products)
-<<<<<<< HEAD
         self.assertNotIn(self.product5, products)
-=======
-        self.assertNotIn(self.product5, products)
->>>>>>> 72828c40
