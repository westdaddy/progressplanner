from datetime import date
from dateutil.relativedelta import relativedelta
from django.test import TestCase

from .models import (
    Product,
    ProductVariant,
    InventorySnapshot,
    Sale,
    Group,
<<<<<<< HEAD
    RestockSetting,
=======
>>>>>>> bc5080c9
)
from .utils import get_low_stock_products


class LowStockProductsTests(TestCase):
    def setUp(self):
        self.core_group = Group.objects.create(name="core")
        self.other_group = Group.objects.create(name="other")
<<<<<<< HEAD
        restock = RestockSetting.objects.create()
        restock.groups.add(self.core_group)
=======
>>>>>>> bc5080c9
        self.product1 = Product.objects.create(
            product_id="P1", product_name="Prod1"
        )
        self.product1.groups.add(self.core_group)
        self.variant1 = ProductVariant.objects.create(
            product=self.product1,
            variant_code="V1",
            primary_color="#000000",
        )
        InventorySnapshot.objects.create(
            product_variant=self.variant1,
            date=date.today(),
            inventory_count=5,
        )
        for m in range(6):
            Sale.objects.create(
                order_number=f"O{m}",
                date=date.today(),
                variant=self.variant1,
                sold_quantity=2,
                sold_value=100,
            )

        self.product2 = Product.objects.create(
            product_id="P2", product_name="Prod2"
        )
        self.product2.groups.add(self.core_group)
        self.variant2 = ProductVariant.objects.create(
            product=self.product2,
            variant_code="V2",
            primary_color="#000000",
        )
        InventorySnapshot.objects.create(
            product_variant=self.variant2,
            date=date.today(),
            inventory_count=50,
        )
        for m in range(6):
            Sale.objects.create(
                order_number=f"O2-{m}",
                date=date.today(),
                variant=self.variant2,
                sold_quantity=1,
                sold_value=50,
            )

        # Variant that sold out quickly then restocked recently
        self.product3 = Product.objects.create(
            product_id="P3", product_name="Prod3"
        )
        self.product3.groups.add(self.core_group)
<<<<<<< HEAD
=======

>>>>>>> bc5080c9
        self.variant3 = ProductVariant.objects.create(
            product=self.product3,
            variant_code="V3",
            primary_color="#000000",
        )
        six_months_ago = date.today().replace(day=1) - relativedelta(months=6)
        InventorySnapshot.objects.create(
            product_variant=self.variant3,
            date=six_months_ago,
            inventory_count=10,
        )
        # sold everything five months ago
        Sale.objects.create(
            order_number="O3", 
            date=six_months_ago + relativedelta(months=1),
            variant=self.variant3,
            sold_quantity=10,
            sold_value=200,
        )
        # restocked at current month with 5 on hand
        InventorySnapshot.objects.create(
            product_variant=self.variant3,
            date=date.today(),
            inventory_count=5,
        )

        # Low stock product not in core group
        self.product4 = Product.objects.create(
            product_id="P4", product_name="Prod4"
        )
        self.product4.groups.add(self.other_group)
        self.variant4 = ProductVariant.objects.create(
            product=self.product4,
            variant_code="V4",
            primary_color="#000000",
        )
        InventorySnapshot.objects.create(
            product_variant=self.variant4,
            date=date.today(),
            inventory_count=2,
        )
        Sale.objects.create(
            order_number="O4",
            date=date.today(),
            variant=self.variant4,
            sold_quantity=5,
            sold_value=60,
        )

        # Decommissioned product should be ignored even if low stock
        self.product5 = Product.objects.create(
            product_id="P5", product_name="Prod5", decommissioned=True
        )
        self.product5.groups.add(self.core_group)
        self.variant5 = ProductVariant.objects.create(
            product=self.product5,
            variant_code="V5",
            primary_color="#000000",
        )
        InventorySnapshot.objects.create(
            product_variant=self.variant5,
            date=date.today(),
            inventory_count=1,
        )
        Sale.objects.create(
            order_number="O5",
            date=date.today(),
            variant=self.variant5,
            sold_quantity=3,
            sold_value=30,
        )

    def test_low_stock_variants(self):
        qs = ProductVariant.objects.all()
        low = list(get_low_stock_products(qs))

<<<<<<< HEAD
=======

>>>>>>> bc5080c9
        self.assertIn(self.variant1, low)
        self.assertIn(self.variant3, low)
        self.assertNotIn(self.variant2, low)
        self.assertNotIn(self.variant4, low)
        self.assertNotIn(self.variant5, low)

    def test_low_stock_products(self):
        qs = Product.objects.all()
        low = list(get_low_stock_products(qs))
        self.assertIn(self.product1, low)
        self.assertIn(self.product3, low)
        self.assertNotIn(self.product2, low)
        self.assertNotIn(self.product4, low)
        self.assertNotIn(self.product5, low)<|MERGE_RESOLUTION|>--- conflicted
+++ resolved
@@ -8,10 +8,7 @@
     InventorySnapshot,
     Sale,
     Group,
-<<<<<<< HEAD
     RestockSetting,
-=======
->>>>>>> bc5080c9
 )
 from .utils import get_low_stock_products
 
@@ -20,11 +17,9 @@
     def setUp(self):
         self.core_group = Group.objects.create(name="core")
         self.other_group = Group.objects.create(name="other")
-<<<<<<< HEAD
         restock = RestockSetting.objects.create()
         restock.groups.add(self.core_group)
-=======
->>>>>>> bc5080c9
+
         self.product1 = Product.objects.create(
             product_id="P1", product_name="Prod1"
         )
@@ -76,10 +71,7 @@
             product_id="P3", product_name="Prod3"
         )
         self.product3.groups.add(self.core_group)
-<<<<<<< HEAD
-=======
-
->>>>>>> bc5080c9
+        
         self.variant3 = ProductVariant.objects.create(
             product=self.product3,
             variant_code="V3",
@@ -156,10 +148,6 @@
         qs = ProductVariant.objects.all()
         low = list(get_low_stock_products(qs))
 
-<<<<<<< HEAD
-=======
-
->>>>>>> bc5080c9
         self.assertIn(self.variant1, low)
         self.assertIn(self.variant3, low)
         self.assertNotIn(self.variant2, low)
