from datetime import date, timedelta, datetime
<<<<<<< HEAD
from decimal import Decimal
=======
>>>>>>> b982d4ae
from unittest.mock import patch
from dateutil.relativedelta import relativedelta
from django.test import TestCase, RequestFactory
from django.utils import timezone

from .models import (
    Product,
    ProductVariant,
    InventorySnapshot,
    Sale,
    Order,
    OrderItem,
    Group,
    RestockSetting,
)
from django.urls import reverse
from .utils import (
    get_low_stock_products,
    get_restock_alerts,
    calculate_variant_sales_speed,
    get_category_speed_stats,
)


class LowStockProductsTests(TestCase):
    def setUp(self):
        self.core_group = Group.objects.create(name="core")
        self.other_group = Group.objects.create(name="other")
        restock = RestockSetting.objects.create()
        restock.groups.add(self.core_group)

        self.product1 = Product.objects.create(product_id="P1", product_name="Prod1")
        self.product1.groups.add(self.core_group)
        self.variant1 = ProductVariant.objects.create(
            product=self.product1,
            variant_code="V1",
            primary_color="#000000",
        )
        InventorySnapshot.objects.create(
            product_variant=self.variant1,
            date=date.today(),
            inventory_count=5,
        )
        for m in range(6):
            Sale.objects.create(
                order_number=f"O{m}",
                date=date.today(),
                variant=self.variant1,
                sold_quantity=2,
                sold_value=100,
            )

        self.product2 = Product.objects.create(product_id="P2", product_name="Prod2")
        self.product2.groups.add(self.core_group)
        self.variant2 = ProductVariant.objects.create(
            product=self.product2,
            variant_code="V2",
            primary_color="#000000",
        )
        InventorySnapshot.objects.create(
            product_variant=self.variant2,
            date=date.today(),
            inventory_count=50,
        )
        for m in range(6):
            Sale.objects.create(
                order_number=f"O2-{m}",
                date=date.today(),
                variant=self.variant2,
                sold_quantity=1,
                sold_value=50,
            )

        # Variant that sold out quickly then restocked recently
        self.product3 = Product.objects.create(product_id="P3", product_name="Prod3")
        self.product3.groups.add(self.core_group)

        self.variant3 = ProductVariant.objects.create(
            product=self.product3,
            variant_code="V3",
            primary_color="#000000",
        )
        six_months_ago = date.today().replace(day=1) - relativedelta(months=6)
        InventorySnapshot.objects.create(
            product_variant=self.variant3,
            date=six_months_ago,
            inventory_count=10,
        )
        # sold everything five months ago
        Sale.objects.create(
            order_number="O3",
            date=six_months_ago + relativedelta(months=1),
            variant=self.variant3,
            sold_quantity=10,
            sold_value=200,
        )
        # restocked at current month with 5 on hand
        InventorySnapshot.objects.create(
            product_variant=self.variant3,
            date=date.today(),
            inventory_count=5,
        )

        # Low stock product not in core group
        self.product4 = Product.objects.create(product_id="P4", product_name="Prod4")
        self.product4.groups.add(self.other_group)
        self.variant4 = ProductVariant.objects.create(
            product=self.product4,
            variant_code="V4",
            primary_color="#000000",
        )
        InventorySnapshot.objects.create(
            product_variant=self.variant4,
            date=date.today(),
            inventory_count=2,
        )
        Sale.objects.create(
            order_number="O4",
            date=date.today(),
            variant=self.variant4,
            sold_quantity=5,
            sold_value=60,
        )

        # Decommissioned product should be ignored even if low stock
        self.product5 = Product.objects.create(
            product_id="P5", product_name="Prod5", decommissioned=True
        )
        self.product5.groups.add(self.core_group)
        self.variant5 = ProductVariant.objects.create(
            product=self.product5,
            variant_code="V5",
            primary_color="#000000",
        )
        InventorySnapshot.objects.create(
            product_variant=self.variant5,
            date=date.today(),
            inventory_count=1,
        )
        Sale.objects.create(
            order_number="O5",
            date=date.today(),
            variant=self.variant5,
            sold_quantity=3,
            sold_value=30,
        )

    def test_low_stock_variants(self):
        qs = ProductVariant.objects.all()
        low = list(get_low_stock_products(qs))

        self.assertIn(self.variant1, low)
        self.assertIn(self.variant3, low)
        self.assertNotIn(self.variant2, low)
        self.assertNotIn(self.variant4, low)
        self.assertNotIn(self.variant5, low)

    def test_low_stock_products(self):
        qs = Product.objects.all()
        low = list(get_low_stock_products(qs))
        self.assertIn(self.product1, low)
        self.assertIn(self.product3, low)
        self.assertNotIn(self.product2, low)
        self.assertNotIn(self.product4, low)
        self.assertNotIn(self.product5, low)

    def test_restock_alerts(self):
        alerts = get_restock_alerts()
        products = [a["product"] for a in alerts]
        self.assertIn(self.product1, products)
        self.assertIn(self.product3, products)
        self.assertNotIn(self.product2, products)
        self.assertNotIn(self.product4, products)
        self.assertNotIn(self.product5, products)

    def test_restock_alert_levels(self):
        product = Product.objects.create(product_id="P6", product_name="Prod6")
        product.groups.add(self.core_group)

        variants = []
        # Two variants completely out of stock
        for code in ["V6A", "V6B"]:
            v = ProductVariant.objects.create(
                product=product, variant_code=code, primary_color="#000000"
            )
            InventorySnapshot.objects.create(
                product_variant=v, date=date.today(), inventory_count=0
            )
            Sale.objects.create(
                order_number=code, date=date.today(), variant=v, sold_quantity=1, sold_value=10
            )
            variants.append(v)

        # One low-stock variant
        v_low = ProductVariant.objects.create(
            product=product, variant_code="V6C", primary_color="#000000"
        )
        InventorySnapshot.objects.create(
            product_variant=v_low, date=date.today(), inventory_count=1
        )
        Sale.objects.create(
            order_number="V6C", date=date.today(), variant=v_low, sold_quantity=1, sold_value=10
        )
        variants.append(v_low)

        # Two healthy variants
        for code in ["V6D", "V6E"]:
            v = ProductVariant.objects.create(
                product=product, variant_code=code, primary_color="#000000"
            )
            InventorySnapshot.objects.create(
                product_variant=v, date=date.today(), inventory_count=20
            )
            Sale.objects.create(
                order_number=code, date=date.today(), variant=v, sold_quantity=1, sold_value=10
            )
            variants.append(v)

        alerts = get_restock_alerts()
        alert_map = {a["product"]: a for a in alerts}

        self.assertEqual(alert_map[self.product1]["alert_type"], "normal")
        self.assertEqual(alert_map[product]["alert_type"], "urgent")


class LastOrderQtyTests(TestCase):
    def test_last_order_ignores_undelivered(self):
        product = Product.objects.create(product_id="P10", product_name="Prod10")
        variant = ProductVariant.objects.create(
            product=product, variant_code="V10", primary_color="#000000"
        )

        delivered_order = Order.objects.create(
            order_date=date.today() - relativedelta(months=2)
        )
        OrderItem.objects.create(
            product_variant=variant,
            order=delivered_order,
            quantity=5,
            item_cost_price=1.0,
            date_expected=date.today() - relativedelta(months=2, days=-10),
            date_arrived=delivered_order.order_date,
        )

        open_order = Order.objects.create(
            order_date=date.today() - relativedelta(months=1)
        )
        OrderItem.objects.create(
            product_variant=variant,
            order=open_order,
            quantity=9,
            item_cost_price=1.0,
            date_expected=date.today(),
        )

        url = reverse("product_detail", args=[product.id])
        response = self.client.get(url)
        rows = response.context["safe_stock_data"]
        self.assertEqual(rows[0]["last_order_qty"], 5)
        self.assertEqual(rows[0]["last_order_date"], delivered_order.order_date)


class VariantSalesSpeedTests(TestCase):
    def test_fallback_window_extends_to_year(self):
        today = date.today()
        product = Product.objects.create(product_id="P20", product_name="Prod20")
        variant = ProductVariant.objects.create(
            product=product, variant_code="V20", primary_color="#000000"
        )

        sale_date = today - timedelta(weeks=30)
        InventorySnapshot.objects.create(
            product_variant=variant,
            date=sale_date - timedelta(days=1),
            inventory_count=2,
        )
        Sale.objects.create(
            order_number="O20",
            date=sale_date,
            variant=variant,
            sold_quantity=2,
            sold_value=20,
        )

        InventorySnapshot.objects.create(
            product_variant=variant, date=today, inventory_count=0
        )

        no_fallback = calculate_variant_sales_speed(
            variant, today=today, fallback_weeks=26
        )
        with_fallback = calculate_variant_sales_speed(variant, today=today)

        self.assertEqual(no_fallback, 0.0)
        self.assertGreater(with_fallback, 0.0)


class CategorySpeedStatsTests(TestCase):
    def test_category_and_size_average_speed(self):
        today = date.today()
        product1 = Product.objects.create(product_id="P30", product_name="Prod30", type="rg")
        product2 = Product.objects.create(product_id="P31", product_name="Prod31", type="rg")

        v1 = ProductVariant.objects.create(product=product1, variant_code="V30S", primary_color="#000000", size="S")
        v2 = ProductVariant.objects.create(product=product2, variant_code="V31S", primary_color="#000000", size="S")

        InventorySnapshot.objects.create(product_variant=v1, date=today - timedelta(weeks=4), inventory_count=10)
        InventorySnapshot.objects.create(product_variant=v1, date=today, inventory_count=6)
        InventorySnapshot.objects.create(product_variant=v2, date=today - timedelta(weeks=4), inventory_count=10)
        InventorySnapshot.objects.create(product_variant=v2, date=today, inventory_count=8)

        for i in range(4):
            Sale.objects.create(order_number=f"O1{i}", date=today - timedelta(weeks=i), variant=v1, sold_quantity=1, sold_value=10)
        for i in range(2):
            Sale.objects.create(order_number=f"O2{i}", date=today - timedelta(weeks=i), variant=v2, sold_quantity=1, sold_value=10)

        stats = get_category_speed_stats("rg", weeks=4, today=today)

        self.assertIn("overall_avg", stats)
        self.assertIn("size_avgs", stats)
        self.assertIn("S", stats["size_avgs"])
        self.assertGreater(stats["overall_avg"], 0)
        self.assertGreater(stats["size_avgs"]["S"], 0)


class ProductAdminFormTests(TestCase):
    def test_admin_creates_variants_on_save(self):
        from inventory.admin import ProductAdminForm, ProductAdmin
        from django.contrib.admin.sites import AdminSite


        form_data = {
            "product_id": "PG123",
            "product_name": "Prod",
            "type": "rg",
            "restock_time": 0,
            "variant_sizes": ["XS", "M"],
        }
        form = ProductAdminForm(data=form_data)
        self.assertTrue(form.is_valid(), form.errors)

        # Simulate admin workflow
        product = form.save(commit=False)
        admin = ProductAdmin(Product, admin_site=AdminSite())
        admin.save_model(request=None, obj=product, form=form, change=False)


        variants = product.variants.all()
        self.assertEqual(variants.count(), 2)
        codes = set(variants.values_list("variant_code", flat=True))
        self.assertEqual(codes, {"PG123-XS", "PG123-M"})
        genders = set(variants.values_list("gender", flat=True))
        self.assertEqual(genders, {"male"})

    def test_product_admin_includes_variant_inline(self):
        from inventory.admin import ProductAdmin, ProductVariantInline
        from django.contrib.admin.sites import AdminSite

        admin = ProductAdmin(Product, admin_site=AdminSite())
        self.assertIn(ProductVariantInline, admin.inlines)


class ProductVariantOrderingTests(TestCase):
    def test_admin_orders_variants_by_size(self):
        from inventory.admin import ProductVariantAdmin
        from django.contrib.admin.sites import AdminSite

        product = Product.objects.create(product_id="PV1", product_name="Prod1")
        sizes = ["M", "S", "L"]
        for s in sizes:
            ProductVariant.objects.create(
                product=product,
                variant_code=f"V{s}",
                size=s,
                primary_color="#000000",
            )

        admin = ProductVariantAdmin(ProductVariant, admin_site=AdminSite())
        request = RequestFactory().get("/")
        ordered = list(admin.get_queryset(request).values_list("size", flat=True))
        expected_order = [code for code, _ in ProductVariant.SIZE_CHOICES if code in sizes]
        self.assertEqual(ordered, expected_order)

    def test_add_products_form_orders_variants_by_size(self):
        from inventory.admin import AddProductsForm

        product = Product.objects.create(product_id="PF1", product_name="Prod2")
        ProductVariant.objects.create(
            product=product,
            variant_code="PFS",
            size="S",
            primary_color="#000000",
        )
        ProductVariant.objects.create(
            product=product,
            variant_code="PFM",
            size="M",
            primary_color="#000000",
        )

        form = AddProductsForm()
        ordered = list(form.fields["product_variants"].queryset.values_list("size", flat=True))
        expected_order = [code for code, _ in ProductVariant.SIZE_CHOICES if code in ["S", "M"]]
        self.assertEqual(ordered, expected_order)


class OrderItemInlineTests(TestCase):
    def test_inline_queryset_orders_by_product_and_size(self):
        from inventory.admin import OrderItemInline
        from django.contrib.admin.sites import AdminSite
        from django.test import RequestFactory
        from django.contrib.auth.models import User

        prod_a = Product.objects.create(product_id="PA", product_name="Aprod")
        prod_b = Product.objects.create(product_id="PB", product_name="Bprod")

        var_a_s = ProductVariant.objects.create(
            product=prod_a,
            variant_code="AS",
            size="S",
            primary_color="#000000",
        )
        var_a_m = ProductVariant.objects.create(
            product=prod_a,
            variant_code="AM",
            size="M",
            primary_color="#000000",
        )
        var_b_s = ProductVariant.objects.create(
            product=prod_b,
            variant_code="BS",
            size="S",
            primary_color="#000000",
        )

        order = Order.objects.create(invoice_id="INV1", order_date=date.today())
        OrderItem.objects.create(
            order=order,
            product_variant=var_a_m,
            quantity=1,
            item_cost_price=0,
            date_expected=date.today(),
        )
        OrderItem.objects.create(
            order=order,
            product_variant=var_a_s,
            quantity=1,
            item_cost_price=0,
            date_expected=date.today(),
        )
        OrderItem.objects.create(
            order=order,
            product_variant=var_b_s,
            quantity=1,
            item_cost_price=0,
            date_expected=date.today(),
        )

        inline = OrderItemInline(OrderItem, admin_site=AdminSite())
        request = RequestFactory().get("/")
        request.user = User.objects.create_superuser("admin", "a@example.com", "p")
        items = list(inline.get_queryset(request))
        sizes = [item.product_variant.size for item in items]
        products = [item.product_variant.product.product_name for item in items]

        self.assertEqual(products, ["Aprod", "Aprod", "Bprod"])
        self.assertEqual(sizes, ["S", "M", "S"])


class SalesDataInventoryTests(TestCase):
    def setUp(self):
        self.product = Product.objects.create(
            product_id="P100", product_name="Prod100", retail_price=10
        )
        self.variant = ProductVariant.objects.create(
            product=self.product, variant_code="V100", primary_color="#000000"
        )

    def test_snapshot_warning_when_far_from_month_end(self):
        InventorySnapshot.objects.create(
            product_variant=self.variant,
            date=date(2024, 3, 25),
            inventory_count=10,
        )
        url = reverse("sales_data")
        res = self.client.get(url, {"year": 2024, "month": 3})
        data = res.json()
        self.assertEqual(data["inventory_count"], 10)
        self.assertTrue(data["snapshot_warning"])
        self.assertEqual(data["snapshot_date"], "2024-03-25")

    def test_on_order_calculation(self):
        # snapshot near month end to avoid warning
        InventorySnapshot.objects.create(
            product_variant=self.variant,
            date=date(2024, 4, 1),
            inventory_count=8,
        )
        order1 = Order.objects.create(order_date=date(2024, 3, 10))
        OrderItem.objects.create(
            order=order1,
            product_variant=self.variant,
            quantity=5,
            item_cost_price=1,
            date_expected=date(2024, 3, 20),
            date_arrived=date(2024, 4, 5),
        )
        order2 = Order.objects.create(order_date=date(2024, 3, 5))
        OrderItem.objects.create(
            order=order2,
            product_variant=self.variant,
            quantity=3,
            item_cost_price=1,
            date_expected=date(2024, 3, 15),
            date_arrived=date(2024, 3, 20),
        )
        url = reverse("sales_data")
        res = self.client.get(url, {"year": 2024, "month": 3})
        data = res.json()
        self.assertEqual(data["on_order_count"], 5)
        self.assertFalse(data["snapshot_warning"])
        self.assertEqual(data["snapshot_date"], "2024-04-01")


class SalesViewTests(TestCase):
    def setUp(self):
        self.product = Product.objects.create(
            product_id="SP1", product_name="Sales Product", retail_price=10
        )
        self.variant = ProductVariant.objects.create(
            product=self.product,
            variant_code="SP1-V1",
            primary_color="#000000",
        )

    def test_default_last_month_range_and_metrics(self):
        # Sales in April 2024
        Sale.objects.create(
            order_number="A100",
            date=date(2024, 4, 5),
            variant=self.variant,
            sold_quantity=3,
            return_quantity=1,
            sold_value=100,
        )
        Sale.objects.create(
            order_number="A100",
            date=date(2024, 4, 10),
            variant=self.variant,
            sold_quantity=2,
            sold_value=70,
        )
        Sale.objects.create(
            order_number="B200",
            date=date(2024, 4, 20),
            variant=self.variant,
            sold_quantity=5,
            return_quantity=2,
            sold_value=120,
        )
        # Outside the default range
        Sale.objects.create(
            order_number="C300",
            date=date(2024, 3, 15),
            variant=self.variant,
            sold_quantity=4,
            sold_value=50,
        )

        with patch("inventory.views.now") as mock_now:
            mock_now.return_value = timezone.make_aware(datetime(2024, 5, 15))
            response = self.client.get(reverse("sales"))

        self.assertEqual(response.status_code, 200)
        self.assertEqual(response.context["start_date"], date(2024, 4, 1))
        self.assertEqual(response.context["end_date"], date(2024, 4, 30))
        self.assertEqual(response.context["orders_count"], 2)
        self.assertEqual(response.context["items_count"], 7)
        self.assertTrue(response.context["has_sales_data"])

    def test_custom_range_filters_sales(self):
        Sale.objects.create(
            order_number="X1",
            date=date(2024, 1, 5),
            variant=self.variant,
            sold_quantity=4,
            sold_value=80,
        )
        Sale.objects.create(
            order_number="X2",
            date=date(2024, 2, 10),
            variant=self.variant,
            sold_quantity=6,
            return_quantity=1,
            sold_value=90,
        )
        Sale.objects.create(
            order_number="X3",
            date=date(2024, 3, 1),
            variant=self.variant,
            sold_quantity=8,
            sold_value=110,
        )

        with patch("inventory.views.now") as mock_now:
            mock_now.return_value = timezone.make_aware(datetime(2024, 4, 10))
            response = self.client.get(
                reverse("sales"),
                {"start_date": "2024-02-28", "end_date": "2024-02-01"},
            )

        self.assertEqual(response.status_code, 200)
        self.assertEqual(response.context["start_date"], date(2024, 2, 1))
        self.assertEqual(response.context["end_date"], date(2024, 2, 28))
        self.assertEqual(response.context["orders_count"], 1)
        self.assertEqual(response.context["items_count"], 5)
<<<<<<< HEAD
        self.assertTrue(response.context["has_sales_data"])

    def test_price_breakdown_categorises_sales(self):
        self.product.retail_price = Decimal("100")
        self.product.save(update_fields=["retail_price"])

        Sale.objects.create(
            order_number="F001",
            date=date(2024, 4, 2),
            variant=self.variant,
            sold_quantity=1,
            sold_value=Decimal("100.00"),
        )
        Sale.objects.create(
            order_number="S001",
            date=date(2024, 4, 5),
            variant=self.variant,
            sold_quantity=2,
            sold_value=Decimal("192.00"),
        )
        Sale.objects.create(
            order_number="D001",
            date=date(2024, 4, 12),
            variant=self.variant,
            sold_quantity=1,
            sold_value=Decimal("90.00"),
        )
        Sale.objects.create(
            order_number="W001",
            date=date(2024, 4, 18),
            variant=self.variant,
            sold_quantity=4,
            sold_value=Decimal("300.00"),
        )
        Sale.objects.create(
            order_number="G001",
            date=date(2024, 4, 25),
            variant=self.variant,
            sold_quantity=1,
            sold_value=Decimal("0.00"),
        )
        # Returned sale should be excluded from breakdown counts
        Sale.objects.create(
            order_number="R001",
            date=date(2024, 4, 27),
            variant=self.variant,
            sold_quantity=2,
            return_quantity=1,
            sold_value=Decimal("150.00"),
        )

        with patch("inventory.views.now") as mock_now:
            mock_now.return_value = timezone.make_aware(datetime(2024, 5, 15))
            response = self.client.get(reverse("sales"))

        self.assertEqual(response.status_code, 200)

        breakdown = response.context["price_breakdown"]
        breakdown_by_label = {entry["label"]: entry for entry in breakdown}

        self.assertEqual(breakdown_by_label["Full price"]["sales_count"], 1)
        self.assertEqual(breakdown_by_label["Full price"]["items_count"], 1)
        self.assertEqual(breakdown_by_label["Small discount"]["sales_count"], 1)
        self.assertEqual(breakdown_by_label["Small discount"]["items_count"], 2)
        self.assertEqual(breakdown_by_label["Discount"]["sales_count"], 1)
        self.assertEqual(breakdown_by_label["Discount"]["items_count"], 1)
        self.assertEqual(breakdown_by_label["Wholesale"]["sales_count"], 1)
        self.assertEqual(breakdown_by_label["Wholesale"]["items_count"], 4)
        self.assertEqual(breakdown_by_label["Gifted"]["sales_count"], 1)
        self.assertEqual(breakdown_by_label["Gifted"]["items_count"], 1)

        self.assertEqual(response.context["pricing_total_sales"], 5)
        self.assertEqual(response.context["pricing_total_items"], 9)
=======
        self.assertTrue(response.context["has_sales_data"])
>>>>>>> b982d4ae
<|MERGE_RESOLUTION|>--- conflicted
+++ resolved
@@ -1,8 +1,6 @@
 from datetime import date, timedelta, datetime
-<<<<<<< HEAD
 from decimal import Decimal
-=======
->>>>>>> b982d4ae
+
 from unittest.mock import patch
 from dateutil.relativedelta import relativedelta
 from django.test import TestCase, RequestFactory
@@ -619,7 +617,6 @@
         self.assertEqual(response.context["end_date"], date(2024, 2, 28))
         self.assertEqual(response.context["orders_count"], 1)
         self.assertEqual(response.context["items_count"], 5)
-<<<<<<< HEAD
         self.assertTrue(response.context["has_sales_data"])
 
     def test_price_breakdown_categorises_sales(self):
@@ -693,6 +690,3 @@
 
         self.assertEqual(response.context["pricing_total_sales"], 5)
         self.assertEqual(response.context["pricing_total_items"], 9)
-=======
-        self.assertTrue(response.context["has_sales_data"])
->>>>>>> b982d4ae
